from invokeai.backend.model_management.model_manager import ModelManager


def choose_model(model_manager: ModelManager, model_name: str):
    """Returns the default model if the `model_name` not a valid model, else returns the selected model."""
    logger = model_manager.logger
<<<<<<< HEAD
    if model_manager.valid_model(model_name):
        model = model_manager.get_model(model_name)
    else:
        model = model_manager.get_model(model_manager.default_model())
        logger.warning(f"'{model_name}' is not a valid model name. Using default model \'{model.name}\' instead.")
=======
    if model_name and not model_manager.valid_model(model_name):
        default_model_name = model_manager.default_model()
        logger.warning(f"\'{model_name}\' is not a valid model name. Using default model \'{default_model_name}\' instead.")
        model = model_manager.get_model()
    else:
        model = model_manager.get_model(model_name)
>>>>>>> b0c41b48

    return model<|MERGE_RESOLUTION|>--- conflicted
+++ resolved
@@ -1,22 +1,14 @@
-from invokeai.backend.model_management.model_manager import ModelManager
+from invokeai.backend.model_management.model_manager_service import ModelManagerService, SDModelType
 
 
-def choose_model(model_manager: ModelManager, model_name: str):
+def choose_model(model_manager: ModelManagerService, model_name: str, model_type: SDModelType=SDModelType.diffusers):
     """Returns the default model if the `model_name` not a valid model, else returns the selected model."""
     logger = model_manager.logger
-<<<<<<< HEAD
-    if model_manager.valid_model(model_name):
-        model = model_manager.get_model(model_name)
-    else:
-        model = model_manager.get_model(model_manager.default_model())
-        logger.warning(f"'{model_name}' is not a valid model name. Using default model \'{model.name}\' instead.")
-=======
-    if model_name and not model_manager.valid_model(model_name):
+    if model_name and not model_manager.valid_model(model_name, model_type):
         default_model_name = model_manager.default_model()
         logger.warning(f"\'{model_name}\' is not a valid model name. Using default model \'{default_model_name}\' instead.")
         model = model_manager.get_model()
     else:
-        model = model_manager.get_model(model_name)
->>>>>>> b0c41b48
+        model = model_manager.get_model(model_name, model_type)
 
     return model