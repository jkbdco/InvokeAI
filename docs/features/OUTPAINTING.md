---
title: Outpainting
---

# :octicons-paintbrush-16: Outpainting

## Outpainting and outcropping

Outpainting is a process by which the AI generates parts of the image
that are outside its original frame. It can be used to fix up images
in which the subject is off center, or when some detail (often the top
of someone's head!) is cut off.

InvokeAI supports two versions of outpainting, one called "outpaint"
and the other "outcrop." They work slightly differently and each has
its advantages and drawbacks.

### Outpainting

Outpainting is the same as inpainting, except that the painting occurs
in the regions outside of the original image. To outpaint using the
`invoke.py` command line script, prepare an image in which the borders
to be extended are pure black. Add an alpha channel (if there isn't one
already), and make the borders completely transparent and the interior
completely opaque. If you wish to modify the interior as well, you may
create transparent holes in the transparency layer, which `img2img` will
paint into as usual.

Pass the image as the argument to the `-I` switch as you would for
regular inpainting:

 invoke> a stream by a river -I /path/to/transparent_img.png

You'll likely be delighted by the results.

### Tips

1. Do not try to expand the image too much at once. Generally it is best
   to expand the margins in 64-pixel increments. 128 pixels often works,
   but your mileage may vary depending on the nature of the image you are
   trying to outpaint into.

2. There are a series of switches that can be used to adjust how the
   inpainting algorithm operates. In particular, you can use these to
   minimize the seam that sometimes appears between the original image
   and the extended part. These switches are:

  --seam_size SEAM_SIZE    Size of the mask around the seam between original and outpainted image (0)
  --seam_blur SEAM_BLUR    The amount to blur the seam inwards (0)
  --seam_strength STRENGTH The img2img strength to use when filling the seam (0.7)
  --seam_steps SEAM_STEPS  The number of steps to use to fill the seam. (10)
  --tile_size TILE_SIZE    The tile size to use for filling outpaint areas (32)

### Outcrop

The `outcrop` extension gives you a convenient `!fix` postprocessing
command that allows you to extend a previously-generated image in 64
pixel increments in any direction. You can apply the module to any
image previously-generated by InvokeAI. Note that it works with
arbitrary PNG photographs, but not currently with JPG or other
formats. Outcropping is particularly effective when combined with the
[runwayML custom inpainting
model](INPAINTING.md#using-the-runwayml-inpainting-model).

Consider this image:

<figure markdown>
![curly_woman](../assets/outpainting/curly.png)
</figure>

Pretty nice, but it's annoying that the top of her head is cut
off. She's also a bit off center. Let's fix that!

```bash
invoke> !fix images/curly.png --outcrop top 64 right 64
```

This is saying to apply the `outcrop` extension by extending the top
of the image by 64 pixels, and the right of the image by the same
amount. You can use any combination of top|left|right|bottom, and
specify any number of pixels to extend. You can also abbreviate
`--outcrop` to `-c`.

The result looks like this:

<figure markdown>
![curly_woman_outcrop](../assets/outpainting/curly-outcrop.png)
</figure>

The new image is actually slightly larger than the original (576x576,
because 64 pixels were added to the top and right sides.)

A number of caveats:

1. Although you can specify any pixel values, they will be rounded up
to the nearest multiple of 64. Smaller values are better. Larger
extensions are more likely to generate artefacts. However, if you wish
you can run the !fix command repeatedly to cautiously expand the
image.

2. The extension is stochastic, meaning that each time you run it
you'll get a slightly different result. You can run it repeatedly
until you get an image you like. Unfortunately `!fix` does not
currently respect the `-n` (`--iterations`) argument.
<<<<<<< HEAD

## Outpaint

The `outpaint` extension does the same thing, but with subtle
differences. Starting with the same image, here is how we would add an
additional 64 pixels to the top of the image:

```bash
invoke> !fix images/curly.png --out_direction top 64
```

(you can abbreviate `--out_direction` as `-D`.

The result is shown here:

<figure markdown>
![curly_woman_outpaint](../assets/outpainting/curly-outpaint.png)
</figure>

Although the effect is similar, there are significant differences from
outcropping:

- You can only specify one direction to extend at a time.
- The image is **not** resized. Instead, the image is shifted by the specified
number of pixels. If you look carefully, you'll see that less of the lady's
torso is visible in the image.
- Because the image dimensions remain the same, there's no rounding
to multiples of 64.
- Attempting to outpaint larger areas will frequently give rise to ugly
   ghosting effects.
- For best results, try increasing the step number.
- If you don't specify a pixel value in `-D`, it will default to half
   of the whole image, which is likely not what you want.

!!! tip

    Neither `outpaint` nor `outcrop` are perfect, but we continue to tune
    and improve them. If one doesn't work, try the other. You may also
    wish to experiment with other `img2img` arguments, such as `-C`, `-f`
    and `-s`.
=======
>>>>>>> aa247e68
<|MERGE_RESOLUTION|>--- conflicted
+++ resolved
@@ -72,23 +72,24 @@
 off. She's also a bit off center. Let's fix that!
 
 ```bash
-invoke> !fix images/curly.png --outcrop top 64 right 64
+invoke> !fix images/curly.png --outcrop top 128 right 64 bottom 64
 ```
 
 This is saying to apply the `outcrop` extension by extending the top
-of the image by 64 pixels, and the right of the image by the same
-amount. You can use any combination of top|left|right|bottom, and
+of the image by 128 pixels, and the right and bottom of the image by
+64 pixels. You can use any combination of top|left|right|bottom, and
 specify any number of pixels to extend. You can also abbreviate
 `--outcrop` to `-c`.
 
 The result looks like this:
 
 <figure markdown>
-![curly_woman_outcrop](../assets/outpainting/curly-outcrop.png)
+![curly_woman_outcrop](../assets/outpainting/curly-outcrop-2.png)
 </figure>
 
-The new image is actually slightly larger than the original (576x576,
-because 64 pixels were added to the top and right sides.)
+The new image is larger than the original (576x704)
+because 64 pixels were added to the top and right sides. You will
+need enough VRAM to process an image of this size.
 
 A number of caveats:
 
@@ -102,7 +103,17 @@
 you'll get a slightly different result. You can run it repeatedly
 until you get an image you like. Unfortunately `!fix` does not
 currently respect the `-n` (`--iterations`) argument.
-<<<<<<< HEAD
+
+3. Your results will be _much_ better if you use the `inpaint-1.5`
+model released by runwayML and installed by default by
+`scripts/preload_models.py`. This model was trained specifically to
+harmoniously fill in image gaps. The standard model will work as well,
+but you may notice color discontinuities at the border.
+
+4. When using the `inpaint-1.5` model, you may notice subtle changes
+to the area within the original image. This is because the model
+performs an encoding/decoding on the image as a whole. This does not
+occur with the standard model.
 
 ## Outpaint
 
@@ -142,6 +153,4 @@
     Neither `outpaint` nor `outcrop` are perfect, but we continue to tune
     and improve them. If one doesn't work, try the other. You may also
     wish to experiment with other `img2img` arguments, such as `-C`, `-f`
-    and `-s`.
-=======
->>>>>>> aa247e68
+    and `-s`.