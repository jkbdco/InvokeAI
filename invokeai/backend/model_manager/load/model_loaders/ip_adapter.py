--- conflicted
+++ resolved
@@ -14,6 +14,7 @@
 
 @ModelLoaderRegistry.register(base=BaseModelType.Any, type=ModelType.IPAdapter, format=ModelFormat.InvokeAI)
 @ModelLoaderRegistry.register(base=BaseModelType.Any, type=ModelType.IPAdapter, format=ModelFormat.Checkpoint)
+@ModelLoaderRegistry.register(base=BaseModelType.Any, type=ModelType.IPAdapter, format=ModelFormat.Checkpoint)
 class IPAdapterInvokeAILoader(ModelLoader):
     """Class to load IP Adapter diffusers models."""
 
@@ -24,14 +25,9 @@
     ) -> AnyModel:
         if submodel_type is not None:
             raise ValueError("There are no submodels in an IP-Adapter model.")
-<<<<<<< HEAD
         model_path = Path(config.path)
         model: RawModel = build_ip_adapter(
             ip_adapter_ckpt_path=model_path,
-=======
-        model = build_ip_adapter(
-            ip_adapter_ckpt_path=str(model_path),
->>>>>>> 23390f15
             device=torch.device("cpu"),
             dtype=self._torch_dtype,
         )
