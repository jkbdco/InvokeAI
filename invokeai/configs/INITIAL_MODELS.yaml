--- conflicted
+++ resolved
@@ -102,40 +102,36 @@
    source: https://civitai.com/api/download/models/63006
    recommended: True
 sd-1/lora/Ink scenery:
-<<<<<<< HEAD
    source: https://civitai.com/api/download/models/83390
-=======
-   path: https://civitai.com/api/download/models/83390
 sd-1/ip_adapter/ip_adapter_sd15:
-   repo_id: InvokeAI/ip_adapter_sd15
+   source: InvokeAI/ip_adapter_sd15
    recommended: True
    requires:
       - InvokeAI/ip_adapter_sd_image_encoder
    description: IP-Adapter for SD 1.5 models
 sd-1/ip_adapter/ip_adapter_plus_sd15:
-   repo_id: InvokeAI/ip_adapter_plus_sd15
+   source: InvokeAI/ip_adapter_plus_sd15
    recommended: False
    requires:
       - InvokeAI/ip_adapter_sd_image_encoder
    description: Refined IP-Adapter for SD 1.5 models
 sd-1/ip_adapter/ip_adapter_plus_face_sd15:
-   repo_id: InvokeAI/ip_adapter_plus_face_sd15
+   source: InvokeAI/ip_adapter_plus_face_sd15
    recommended: False
    requires:
       - InvokeAI/ip_adapter_sd_image_encoder
    description: Refined IP-Adapter for SD 1.5 models, adapted for faces
 sdxl/ip_adapter/ip_adapter_sdxl:
-   repo_id: InvokeAI/ip_adapter_sdxl
+   source: InvokeAI/ip_adapter_sdxl
    recommended: False
    requires:
       - InvokeAI/ip_adapter_sdxl_image_encoder
    description: IP-Adapter for SDXL models
 any/clip_vision/ip_adapter_sd_image_encoder:
-   repo_id: InvokeAI/ip_adapter_sd_image_encoder
+   source: InvokeAI/ip_adapter_sd_image_encoder
    recommended: False
    description: Required model for using IP-Adapters with SD-1/2 models
 any/clip_vision/ip_adapter_sdxl_image_encoder:
-   repo_id: InvokeAI/ip_adapter_sdxl_image_encoder
+   source: InvokeAI/ip_adapter_sdxl_image_encoder
    recommended: False
-   description: Required model for using IP-Adapters with SDXL models
->>>>>>> 9bdc718d
+   description: Required model for using IP-Adapters with SDXL models