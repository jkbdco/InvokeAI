--- conflicted
+++ resolved
@@ -80,27 +80,6 @@
 
         ti_list = generate_ti_list(self.prompt, text_encoder_info.config.base, context)
 
-<<<<<<< HEAD
-        with text_encoder_info as text_encoder:
-            with (
-                ModelPatcher.apply_ti(tokenizer_model, text_encoder, ti_list) as (
-                    tokenizer,
-                    ti_manager,
-                ),
-                # Apply the LoRA after text_encoder has been moved to its target device for faster patching.
-                ModelPatcher.apply_lora_text_encoder(text_encoder, _lora_loader()),
-                # Apply CLIP Skip after LoRA to prevent LoRA application from failing on skipped layers.
-                ModelPatcher.apply_clip_skip(text_encoder, self.clip.skipped_layers),
-            ):
-                assert isinstance(text_encoder, CLIPTextModel)
-                compel = Compel(
-                    tokenizer=tokenizer,
-                    text_encoder=text_encoder,
-                    textual_inversion_manager=ti_manager,
-                    dtype_for_device_getter=torch_dtype,
-                    truncate_long_prompts=False,
-                )
-=======
         with (
             ModelPatcher.apply_ti(tokenizer_model, text_encoder_model, ti_list) as (
                 tokenizer,
@@ -120,40 +99,16 @@
                 dtype_for_device_getter=TorchDevice.choose_torch_dtype,
                 truncate_long_prompts=False,
             )
->>>>>>> e93f4d63
-
-                conjunction = Compel.parse_prompt_string(self.prompt)
-
-                if context.config.get().log_tokenization:
-                    log_tokenization_for_conjunction(conjunction, tokenizer)
-
-<<<<<<< HEAD
-                c, options = compel.build_conditioning_tensor_for_conjunction(conjunction)
-
-                ec = ExtraConditioningInfo(
-                    tokens_count_including_eos_bos=get_max_token_count(tokenizer, conjunction),
-                    cross_attention_control_args=options.get("cross_attention_control", None),
-                )
-=======
+
+            conjunction = Compel.parse_prompt_string(self.prompt)
+
+            if context.config.get().log_tokenization:
+                log_tokenization_for_conjunction(conjunction, tokenizer)
+
             c, _options = compel.build_conditioning_tensor_for_conjunction(conjunction)
->>>>>>> e93f4d63
-
-            c = c.detach().to("cpu")
-
-<<<<<<< HEAD
-            conditioning_data = ConditioningFieldData(
-                conditionings=[
-                    BasicConditioningInfo(
-                        embeds=c,
-                        extra_conditioning=ec,
-                    )
-                ]
-            )
-
-            conditioning_name = context.conditioning.save(conditioning_data)
-
-        return ConditioningOutput.build(conditioning_name)
-=======
+
+        c = c.detach().to("cpu")
+
         conditioning_data = ConditioningFieldData(conditionings=[BasicConditioningInfo(embeds=c)])
 
         conditioning_name = context.conditioning.save(conditioning_data)
@@ -163,7 +118,6 @@
                 mask=self.mask,
             )
         )
->>>>>>> e93f4d63
 
 
 class SDXLPromptInvocationBase:
@@ -218,30 +172,6 @@
 
         ti_list = generate_ti_list(prompt, text_encoder_info.config.base, context)
 
-<<<<<<< HEAD
-        with text_encoder_info as text_encoder:
-            with (
-                ModelPatcher.apply_ti(tokenizer_model, text_encoder, ti_list) as (
-                    tokenizer,
-                    ti_manager,
-                ),
-                # Apply the LoRA after text_encoder has been moved to its target device for faster patching.
-                ModelPatcher.apply_lora(text_encoder, _lora_loader(), lora_prefix),
-                # Apply CLIP Skip after LoRA to prevent LoRA application from failing on skipped layers.
-                ModelPatcher.apply_clip_skip(text_encoder, clip_field.skipped_layers),
-            ):
-                assert isinstance(text_encoder, (CLIPTextModel, CLIPTextModelWithProjection))
-                text_encoder = cast(CLIPTextModel, text_encoder)
-                compel = Compel(
-                    tokenizer=tokenizer,
-                    text_encoder=text_encoder,
-                    textual_inversion_manager=ti_manager,
-                    dtype_for_device_getter=torch_dtype,
-                    truncate_long_prompts=False,  # TODO:
-                    returned_embeddings_type=ReturnedEmbeddingsType.PENULTIMATE_HIDDEN_STATES_NON_NORMALIZED,  # TODO: clip skip
-                    requires_pooled=get_pooled,
-                )
-=======
         with (
             ModelPatcher.apply_ti(tokenizer_model, text_encoder_model, ti_list) as (
                 tokenizer,
@@ -264,7 +194,6 @@
                 returned_embeddings_type=ReturnedEmbeddingsType.PENULTIMATE_HIDDEN_STATES_NON_NORMALIZED,  # TODO: clip skip
                 requires_pooled=get_pooled,
             )
->>>>>>> e93f4d63
 
                 conjunction = Compel.parse_prompt_string(prompt)
 
@@ -272,24 +201,6 @@
                     # TODO: better logging for and syntax
                     log_tokenization_for_conjunction(conjunction, tokenizer)
 
-<<<<<<< HEAD
-                # TODO: ask for optimizations? to not run text_encoder twice
-                c, options = compel.build_conditioning_tensor_for_conjunction(conjunction)
-                if get_pooled:
-                    c_pooled = compel.conditioning_provider.get_pooled_embeddings([prompt])
-                else:
-                    c_pooled = None
-
-                ec = ExtraConditioningInfo(
-                    tokens_count_including_eos_bos=get_max_token_count(tokenizer, conjunction),
-                    cross_attention_control_args=options.get("cross_attention_control", None),
-                )
-
-            del tokenizer
-            del text_encoder
-            del tokenizer_info
-            del text_encoder_info
-=======
             # TODO: ask for optimizations? to not run text_encoder twice
             c, _options = compel.build_conditioning_tensor_for_conjunction(conjunction)
             if get_pooled:
@@ -301,11 +212,10 @@
         del text_encoder
         del tokenizer_info
         del text_encoder_info
->>>>>>> e93f4d63
-
-            c = c.detach().to("cpu")
-            if c_pooled is not None:
-                c_pooled = c_pooled.detach().to("cpu")
+
+        c = c.detach().to("cpu")
+        if c_pooled is not None:
+            c_pooled = c_pooled.detach().to("cpu")
 
         return c, c_pooled
 
