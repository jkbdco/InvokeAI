--- conflicted
+++ resolved
@@ -43,12 +43,8 @@
         board_id: Optional[str] = None,
         is_intermediate: Optional[bool] = False,
         metadata: Optional[MetadataField] = None,
-<<<<<<< HEAD
-        workflow: Optional[WorkflowField] = None,
+        workflow: Optional[WorkflowWithoutID] = None,
         **kwargs
-=======
-        workflow: Optional[WorkflowWithoutID] = None,
->>>>>>> 4536e4a8
     ) -> ImageDTO:
         if image_origin not in ResourceOrigin:
             raise InvalidOriginException
