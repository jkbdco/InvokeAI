--- conflicted
+++ resolved
@@ -1,31 +1,15 @@
-<<<<<<< HEAD
-from typing import Literal, Optional, Union
+from typing import Literal, Optional, Union, List
 from pydantic import BaseModel, Field
 import re
-import torch
-=======
-import re
-from contextlib import ExitStack
-from typing import List, Literal, Optional, Union
->>>>>>> 818616a0
-
 import torch
 from compel import Compel
 from compel.prompt_parser import (Blend, Conjunction,
                                   CrossAttentionControlSubstitute,
                                   FlattenedPrompt, Fragment)
-from pydantic import BaseModel, Field
-
-<<<<<<< HEAD
 from ...backend.util.devices import torch_dtype
-from ...backend.stable_diffusion.diffusion import InvokeAIDiffuserComponent
 from ...backend.model_management import ModelType
-=======
-from ...backend.model_management import BaseModelType, ModelType, SubModelType
->>>>>>> 818616a0
 from ...backend.model_management.lora import ModelPatcher
 from ...backend.stable_diffusion.diffusion import InvokeAIDiffuserComponent
-from ...backend.util.devices import torch_dtype
 from .baseinvocation import (BaseInvocation, BaseInvocationOutput,
                              InvocationConfig, InvocationContext)
 from .model import ClipField
