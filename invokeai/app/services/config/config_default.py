--- conflicted
+++ resolved
@@ -114,11 +114,8 @@
         force_tiled_decode: Whether to enable tiled VAE decode (reduces memory consumption with some performance penalty).
         pil_compress_level: The compress_level setting of PIL.Image.save(), used for PNG encoding. All settings are lossless. 0 = no compression, 1 = fastest with slightly larger filesize, 9 = slowest with smallest filesize. 1 is typically the best setting.
         max_queue_size: Maximum number of items in the session queue.
-<<<<<<< HEAD
         max_threads: Maximum number of session queue execution threads. Autocalculated from number of GPUs if not set.
-=======
         clear_queue_on_startup: Empties session queue on startup.
->>>>>>> b03073d8
         allow_nodes: List of nodes to allow. Omit to allow all.
         deny_nodes: List of nodes to deny. Omit to deny none.
         node_cache_size: How many cached nodes to keep in memory.
@@ -193,11 +190,8 @@
     force_tiled_decode:            bool = Field(default=False,              description="Whether to enable tiled VAE decode (reduces memory consumption with some performance penalty).")
     pil_compress_level:             int = Field(default=1,                  description="The compress_level setting of PIL.Image.save(), used for PNG encoding. All settings are lossless. 0 = no compression, 1 = fastest with slightly larger filesize, 9 = slowest with smallest filesize. 1 is typically the best setting.")
     max_queue_size:                 int = Field(default=10000, gt=0,        description="Maximum number of items in the session queue.")
-<<<<<<< HEAD
     max_threads:          Optional[int] = Field(default=None,               description="Maximum number of session queue execution threads. Autocalculated from number of GPUs if not set.")
-=======
     clear_queue_on_startup:        bool = Field(default=False,              description="Empties session queue on startup.")
->>>>>>> b03073d8
 
     # NODES
     allow_nodes:    Optional[list[str]] = Field(default=None,               description="List of nodes to allow. Omit to allow all.")
