from __future__ import annotations

import math
from contextlib import contextmanager
from typing import Any, Callable, Optional, Union

import torch
from diffusers import UNet2DConditionModel
from typing_extensions import TypeAlias

from invokeai.app.services.config import InvokeAIAppConfig
from invokeai.backend.stable_diffusion.diffusion.conditioning_data import (
    ExtraConditioningInfo,
    IPAdapterConditioningInfo,
    Range,
    TextConditioningData,
    TextConditioningRegions,
)
from invokeai.backend.stable_diffusion.diffusion.regional_prompt_data import RegionalPromptData

from .cross_attention_control import (
    CrossAttentionType,
    CrossAttnControlContext,
    SwapCrossAttnContext,
    setup_cross_attention_control_attention_processors,
)

ModelForwardCallback: TypeAlias = Union[
    # x, t, conditioning, Optional[cross-attention kwargs]
    Callable[
        [torch.Tensor, torch.Tensor, torch.Tensor, Optional[dict[str, Any]]],
        torch.Tensor,
    ],
    Callable[[torch.Tensor, torch.Tensor, torch.Tensor], torch.Tensor],
]


class InvokeAIDiffuserComponent:
    """
    The aim of this component is to provide a single place for code that can be applied identically to
    all InvokeAI diffusion procedures.

    At the moment it includes the following features:
    * Cross attention control ("prompt2prompt")
    * Hybrid conditioning (used for inpainting)
    """

    debug_thresholding = False
    sequential_guidance = False

    def __init__(
        self,
        model,
        model_forward_callback: ModelForwardCallback,
    ):
        """
        :param model: the unet model to pass through to cross attention control
        :param model_forward_callback: a lambda with arguments (x, sigma, conditioning_to_apply). will be called repeatedly. most likely, this should simply call model.forward(x, sigma, conditioning)
        """
        config = InvokeAIAppConfig.get_config()
        self.model = model
        self.model_forward_callback = model_forward_callback
        self.cross_attention_control_context = None
        self.sequential_guidance = config.sequential_guidance

    @contextmanager
    def custom_attention_context(
        self,
        unet: UNet2DConditionModel,
        extra_conditioning_info: Optional[ExtraConditioningInfo],
    ):
        old_attn_processors = unet.attn_processors

        try:
            self.cross_attention_control_context = CrossAttnControlContext(
                arguments=extra_conditioning_info.cross_attention_control_args,
            )
            setup_cross_attention_control_attention_processors(
                unet,
                self.cross_attention_control_context,
            )

            yield None
        finally:
            self.cross_attention_control_context = None
            unet.set_attn_processor(old_attn_processors)

    def do_controlnet_step(
        self,
        control_data,
        sample: torch.Tensor,
        timestep: torch.Tensor,
        step_index: int,
        total_step_count: int,
        conditioning_data: TextConditioningData,
    ):
        down_block_res_samples, mid_block_res_sample = None, None

        # control_data should be type List[ControlNetData]
        # this loop covers both ControlNet (one ControlNetData in list)
        #      and MultiControlNet (multiple ControlNetData in list)
        for _i, control_datum in enumerate(control_data):
            control_mode = control_datum.control_mode
            # soft_injection and cfg_injection are the two ControlNet control_mode booleans
            #     that are combined at higher level to make control_mode enum
            #  soft_injection determines whether to do per-layer re-weighting adjustment (if True)
            #     or default weighting (if False)
            soft_injection = control_mode == "more_prompt" or control_mode == "more_control"
            #  cfg_injection = determines whether to apply ControlNet to only the conditional (if True)
            #      or the default both conditional and unconditional (if False)
            cfg_injection = control_mode == "more_control" or control_mode == "unbalanced"

            first_control_step = math.floor(control_datum.begin_step_percent * total_step_count)
            last_control_step = math.ceil(control_datum.end_step_percent * total_step_count)
            # only apply controlnet if current step is within the controlnet's begin/end step range
            if step_index >= first_control_step and step_index <= last_control_step:
                if cfg_injection:
                    sample_model_input = sample
                else:
                    # expand the latents input to control model if doing classifier free guidance
                    #    (which I think for now is always true, there is conditional elsewhere that stops execution if
                    #     classifier_free_guidance is <= 1.0 ?)
                    sample_model_input = torch.cat([sample] * 2)

                added_cond_kwargs = None

                if cfg_injection:  # only applying ControlNet to conditional instead of in unconditioned
                    if conditioning_data.is_sdxl():
                        added_cond_kwargs = {
                            "text_embeds": conditioning_data.cond_text.pooled_embeds,
                            "time_ids": conditioning_data.cond_text.add_time_ids,
                        }
                    encoder_hidden_states = conditioning_data.cond_text.embeds
                    encoder_attention_mask = None
                else:
                    if conditioning_data.is_sdxl():
                        added_cond_kwargs = {
                            "text_embeds": torch.cat(
                                [
                                    conditioning_data.uncond_text.pooled_embeds,
                                    conditioning_data.cond_text.pooled_embeds,
                                ],
                                dim=0,
                            ),
                            "time_ids": torch.cat(
                                [conditioning_data.uncond_text.add_time_ids, conditioning_data.cond_text.add_time_ids],
                                dim=0,
                            ),
                        }
                    (encoder_hidden_states, encoder_attention_mask) = self._concat_conditionings_for_batch(
                        conditioning_data.uncond_text.embeds, conditioning_data.cond_text.embeds
                    )
                if isinstance(control_datum.weight, list):
                    # if controlnet has multiple weights, use the weight for the current step
                    controlnet_weight = control_datum.weight[step_index]
                else:
                    # if controlnet has a single weight, use it for all steps
                    controlnet_weight = control_datum.weight

                # controlnet(s) inference
                down_samples, mid_sample = control_datum.model(
                    sample=sample_model_input,
                    timestep=timestep,
                    encoder_hidden_states=encoder_hidden_states,
                    controlnet_cond=control_datum.image_tensor,
                    conditioning_scale=controlnet_weight,  # controlnet specific, NOT the guidance scale
                    encoder_attention_mask=encoder_attention_mask,
                    added_cond_kwargs=added_cond_kwargs,
                    guess_mode=soft_injection,  # this is still called guess_mode in diffusers ControlNetModel
                    return_dict=False,
                )
                if cfg_injection:
                    # Inferred ControlNet only for the conditional batch.
                    # To apply the output of ControlNet to both the unconditional and conditional batches,
                    #    prepend zeros for unconditional batch
                    down_samples = [torch.cat([torch.zeros_like(d), d]) for d in down_samples]
                    mid_sample = torch.cat([torch.zeros_like(mid_sample), mid_sample])

                if down_block_res_samples is None and mid_block_res_sample is None:
                    down_block_res_samples, mid_block_res_sample = down_samples, mid_sample
                else:
                    # add controlnet outputs together if have multiple controlnets
                    down_block_res_samples = [
                        samples_prev + samples_curr
                        for samples_prev, samples_curr in zip(down_block_res_samples, down_samples, strict=True)
                    ]
                    mid_block_res_sample += mid_sample

        return down_block_res_samples, mid_block_res_sample

    def do_unet_step(
        self,
        sample: torch.Tensor,
        timestep: torch.Tensor,
<<<<<<< HEAD
        conditioning_data: TextConditioningData,
        ip_adapter_conditioning: Optional[list[IPAdapterConditioningInfo]],
=======
        conditioning_data: ConditioningData,
>>>>>>> 5b3adf07
        step_index: int,
        total_step_count: int,
        down_block_additional_residuals: Optional[torch.Tensor] = None,  # for ControlNet
        mid_block_additional_residual: Optional[torch.Tensor] = None,  # for ControlNet
        down_intrablock_additional_residuals: Optional[torch.Tensor] = None,  # for T2I-Adapter
    ):
        cross_attention_control_types_to_do = []
        if self.cross_attention_control_context is not None:
            percent_through = step_index / total_step_count
            cross_attention_control_types_to_do = (
                self.cross_attention_control_context.get_active_cross_attention_control_types_for_step(percent_through)
            )
        wants_cross_attention_control = len(cross_attention_control_types_to_do) > 0

        if wants_cross_attention_control or self.sequential_guidance:
            # If wants_cross_attention_control is True, we force the sequential mode to be used, because cross-attention
            # control is currently only supported in sequential mode.
            (
                unconditioned_next_x,
                conditioned_next_x,
            ) = self._apply_standard_conditioning_sequentially(
                x=sample,
                sigma=timestep,
                conditioning_data=conditioning_data,
<<<<<<< HEAD
                ip_adapter_conditioning=ip_adapter_conditioning,
=======
>>>>>>> 5b3adf07
                cross_attention_control_types_to_do=cross_attention_control_types_to_do,
                down_block_additional_residuals=down_block_additional_residuals,
                mid_block_additional_residual=mid_block_additional_residual,
                down_intrablock_additional_residuals=down_intrablock_additional_residuals,
            )
        else:
            (
                unconditioned_next_x,
                conditioned_next_x,
            ) = self._apply_standard_conditioning(
                x=sample,
                sigma=timestep,
                conditioning_data=conditioning_data,
<<<<<<< HEAD
                ip_adapter_conditioning=ip_adapter_conditioning,
=======
>>>>>>> 5b3adf07
                down_block_additional_residuals=down_block_additional_residuals,
                mid_block_additional_residual=mid_block_additional_residual,
                down_intrablock_additional_residuals=down_intrablock_additional_residuals,
            )

        return unconditioned_next_x, conditioned_next_x

    def _concat_conditionings_for_batch(self, unconditioning, conditioning):
        def _pad_conditioning(cond, target_len, encoder_attention_mask):
            conditioning_attention_mask = torch.ones(
                (cond.shape[0], cond.shape[1]), device=cond.device, dtype=cond.dtype
            )

            if cond.shape[1] < max_len:
                conditioning_attention_mask = torch.cat(
                    [
                        conditioning_attention_mask,
                        torch.zeros((cond.shape[0], max_len - cond.shape[1]), device=cond.device, dtype=cond.dtype),
                    ],
                    dim=1,
                )

                cond = torch.cat(
                    [
                        cond,
                        torch.zeros(
                            (cond.shape[0], max_len - cond.shape[1], cond.shape[2]),
                            device=cond.device,
                            dtype=cond.dtype,
                        ),
                    ],
                    dim=1,
                )

            if encoder_attention_mask is None:
                encoder_attention_mask = conditioning_attention_mask
            else:
                encoder_attention_mask = torch.cat(
                    [
                        encoder_attention_mask,
                        conditioning_attention_mask,
                    ]
                )

            return cond, encoder_attention_mask

        encoder_attention_mask = None
        if unconditioning.shape[1] != conditioning.shape[1]:
            max_len = max(unconditioning.shape[1], conditioning.shape[1])
            unconditioning, encoder_attention_mask = _pad_conditioning(unconditioning, max_len, encoder_attention_mask)
            conditioning, encoder_attention_mask = _pad_conditioning(conditioning, max_len, encoder_attention_mask)

        return torch.cat([unconditioning, conditioning]), encoder_attention_mask

<<<<<<< HEAD
=======
    # methods below are called from do_diffusion_step and should be considered private to this class.

>>>>>>> 5b3adf07
    def _apply_standard_conditioning(
        self,
        x,
        sigma,
<<<<<<< HEAD
        conditioning_data: TextConditioningData,
        ip_adapter_conditioning: Optional[list[IPAdapterConditioningInfo]],
=======
        conditioning_data: ConditioningData,
>>>>>>> 5b3adf07
        down_block_additional_residuals: Optional[torch.Tensor] = None,  # for ControlNet
        mid_block_additional_residual: Optional[torch.Tensor] = None,  # for ControlNet
        down_intrablock_additional_residuals: Optional[torch.Tensor] = None,  # for T2I-Adapter
    ):
        """Runs the conditioned and unconditioned UNet forward passes in a single batch for faster inference speed at
        the cost of higher memory usage.
        """
        x_twice = torch.cat([x] * 2)
        sigma_twice = torch.cat([sigma] * 2)

        cross_attention_kwargs = {}
        if ip_adapter_conditioning is not None:
            # Note that we 'stack' to produce tensors of shape (batch_size, num_ip_images, seq_len, token_len).
            cross_attention_kwargs["ip_adapter_image_prompt_embeds"] = [
                torch.stack([ipa_conditioning.uncond_image_prompt_embeds, ipa_conditioning.cond_image_prompt_embeds])
                for ipa_conditioning in ip_adapter_conditioning
            ]

        uncond_text = conditioning_data.uncond_text
        cond_text = conditioning_data.cond_text

        added_cond_kwargs = None
        if conditioning_data.is_sdxl():
            added_cond_kwargs = {
                "text_embeds": torch.cat([uncond_text.pooled_embeds, cond_text.pooled_embeds], dim=0),
                "time_ids": torch.cat([uncond_text.add_time_ids, cond_text.add_time_ids], dim=0),
            }

        both_conditionings, encoder_attention_mask = self._concat_conditionings_for_batch(
            uncond_text.embeds, cond_text.embeds
        )

        if conditioning_data.cond_regions is not None or conditioning_data.uncond_regions is not None:
            # TODO(ryand): We currently call from_regions(...) for every denoising step. The text conditionings and
            # masks are not changing from step-to-step, so this really only needs to be done once. While this seems
            # painfully inefficient, the time spent is typically negligible compared to the forward inference pass of
            # the UNet. The main reason that this hasn't been moved up to eliminate redundancy is that it is slightly
            # awkward to handle both standard conditioning and sequential conditioning further up the stack.
            regions = []
            for c, r in [
                (conditioning_data.uncond_text, conditioning_data.uncond_regions),
                (conditioning_data.cond_text, conditioning_data.cond_regions),
            ]:
                if r is None:
                    # Create a dummy mask and range for text conditioning that doesn't have region masks.
                    _, _, h, w = x.shape
                    r = TextConditioningRegions(
                        masks=torch.ones((1, 1, h, w), dtype=torch.bool),
                        ranges=[Range(start=0, end=c.embeds.shape[1])],
                    )
                regions.append(r)

            _, key_seq_len, _ = both_conditionings.shape
            cross_attention_kwargs["regional_prompt_data"] = RegionalPromptData.from_regions(
                regions=regions, key_seq_len=key_seq_len
            )

        both_results = self.model_forward_callback(
            x_twice,
            sigma_twice,
            both_conditionings,
            cross_attention_kwargs=cross_attention_kwargs,
            encoder_attention_mask=encoder_attention_mask,
            down_block_additional_residuals=down_block_additional_residuals,
            mid_block_additional_residual=mid_block_additional_residual,
            down_intrablock_additional_residuals=down_intrablock_additional_residuals,
            added_cond_kwargs=added_cond_kwargs,
        )
        unconditioned_next_x, conditioned_next_x = both_results.chunk(2)
        return unconditioned_next_x, conditioned_next_x

    def _apply_standard_conditioning_sequentially(
        self,
        x: torch.Tensor,
        sigma,
<<<<<<< HEAD
        conditioning_data: TextConditioningData,
        ip_adapter_conditioning: Optional[list[IPAdapterConditioningInfo]],
=======
        conditioning_data: ConditioningData,
>>>>>>> 5b3adf07
        cross_attention_control_types_to_do: list[CrossAttentionType],
        down_block_additional_residuals: Optional[torch.Tensor] = None,  # for ControlNet
        mid_block_additional_residual: Optional[torch.Tensor] = None,  # for ControlNet
        down_intrablock_additional_residuals: Optional[torch.Tensor] = None,  # for T2I-Adapter
    ):
        """Runs the conditioned and unconditioned UNet forward passes sequentially for lower memory usage at the cost of
        slower execution speed.
        """
<<<<<<< HEAD

=======
>>>>>>> 5b3adf07
        # Since we are running the conditioned and unconditioned passes sequentially, we need to split the ControlNet
        # and T2I-Adapter residuals into two chunks.
        uncond_down_block, cond_down_block = None, None
        if down_block_additional_residuals is not None:
            uncond_down_block, cond_down_block = [], []
            for down_block in down_block_additional_residuals:
                _uncond_down, _cond_down = down_block.chunk(2)
                uncond_down_block.append(_uncond_down)
                cond_down_block.append(_cond_down)

        uncond_down_intrablock, cond_down_intrablock = None, None
        if down_intrablock_additional_residuals is not None:
            uncond_down_intrablock, cond_down_intrablock = [], []
            for down_intrablock in down_intrablock_additional_residuals:
                _uncond_down, _cond_down = down_intrablock.chunk(2)
                uncond_down_intrablock.append(_uncond_down)
                cond_down_intrablock.append(_cond_down)

        uncond_mid_block, cond_mid_block = None, None
        if mid_block_additional_residual is not None:
            uncond_mid_block, cond_mid_block = mid_block_additional_residual.chunk(2)

        # If cross-attention control is enabled, prepare the SwapCrossAttnContext.
        cross_attn_processor_context = None
        if self.cross_attention_control_context is not None:
            # Note that the SwapCrossAttnContext is initialized with an empty list of cross_attention_types_to_do.
            # This list is empty because cross-attention control is not applied in the unconditioned pass. This field
            # will be populated before the conditioned pass.
            cross_attn_processor_context = SwapCrossAttnContext(
                modified_text_embeddings=self.cross_attention_control_context.arguments.edited_conditioning,
                index_map=self.cross_attention_control_context.cross_attention_index_map,
                mask=self.cross_attention_control_context.cross_attention_mask,
                cross_attention_types_to_do=[],
            )

        #####################
        # Unconditioned pass
        #####################

<<<<<<< HEAD
        cross_attention_kwargs = {}

        # Prepare IP-Adapter cross-attention kwargs for the unconditioned pass.
        if ip_adapter_conditioning is not None:
=======
        cross_attention_kwargs = None

        # Prepare IP-Adapter cross-attention kwargs for the unconditioned pass.
        if conditioning_data.ip_adapter_conditioning is not None:
>>>>>>> 5b3adf07
            # Note that we 'unsqueeze' to produce tensors of shape (batch_size=1, num_ip_images, seq_len, token_len).
            cross_attention_kwargs["ip_adapter_image_prompt_embeds"] = [
                torch.unsqueeze(ipa_conditioning.uncond_image_prompt_embeds, dim=0)
                for ipa_conditioning in ip_adapter_conditioning
            ]

        # Prepare cross-attention control kwargs for the unconditioned pass.
        if cross_attn_processor_context is not None:
            cross_attention_kwargs["swap_cross_attn_context"] = cross_attn_processor_context

<<<<<<< HEAD
=======
        # Prepare cross-attention control kwargs for the unconditioned pass.
        if cross_attn_processor_context is not None:
            cross_attention_kwargs = {"swap_cross_attn_context": cross_attn_processor_context}

>>>>>>> 5b3adf07
        # Prepare SDXL conditioning kwargs for the unconditioned pass.
        added_cond_kwargs = None
        if conditioning_data.is_sdxl():
            added_cond_kwargs = {
                "text_embeds": conditioning_data.uncond_text.pooled_embeds,
                "time_ids": conditioning_data.uncond_text.add_time_ids,
            }

<<<<<<< HEAD
        # Prepare prompt regions for the unconditioned pass.
        if conditioning_data.uncond_regions is not None:
            _, key_seq_len, _ = conditioning_data.uncond_text.embeds.shape
            cross_attention_kwargs["regional_prompt_data"] = RegionalPromptData.from_regions(
                regions=[conditioning_data.uncond_regions], key_seq_len=key_seq_len
            )

=======
>>>>>>> 5b3adf07
        # Run unconditioned UNet denoising (i.e. negative prompt).
        unconditioned_next_x = self.model_forward_callback(
            x,
            sigma,
            conditioning_data.uncond_text.embeds,
            cross_attention_kwargs=cross_attention_kwargs,
            down_block_additional_residuals=uncond_down_block,
            mid_block_additional_residual=uncond_mid_block,
            down_intrablock_additional_residuals=uncond_down_intrablock,
            added_cond_kwargs=added_cond_kwargs,
        )

        ###################
        # Conditioned pass
        ###################

<<<<<<< HEAD
        cross_attention_kwargs = {}

        # Prepare IP-Adapter cross-attention kwargs for the conditioned pass.
        if ip_adapter_conditioning is not None:
            # Note that we 'unsqueeze' to produce tensors of shape (batch_size=1, num_ip_images, seq_len, token_len).
            cross_attention_kwargs["ip_adapter_image_prompt_embeds"] = [
                torch.unsqueeze(ipa_conditioning.cond_image_prompt_embeds, dim=0)
                for ipa_conditioning in ip_adapter_conditioning
            ]
=======
        cross_attention_kwargs = None

        # Prepare IP-Adapter cross-attention kwargs for the conditioned pass.
        if conditioning_data.ip_adapter_conditioning is not None:
            # Note that we 'unsqueeze' to produce tensors of shape (batch_size=1, num_ip_images, seq_len, token_len).
            cross_attention_kwargs = {
                "ip_adapter_image_prompt_embeds": [
                    torch.unsqueeze(ipa_conditioning.cond_image_prompt_embeds, dim=0)
                    for ipa_conditioning in conditioning_data.ip_adapter_conditioning
                ]
            }
>>>>>>> 5b3adf07

        # Prepare cross-attention control kwargs for the conditioned pass.
        if cross_attn_processor_context is not None:
            cross_attn_processor_context.cross_attention_types_to_do = cross_attention_control_types_to_do
<<<<<<< HEAD
            cross_attention_kwargs["swap_cross_attn_context"] = cross_attn_processor_context

        # Prepare SDXL conditioning kwargs for the conditioned pass.
        added_cond_kwargs = None
        if conditioning_data.is_sdxl():
            added_cond_kwargs = {
                "text_embeds": conditioning_data.cond_text.pooled_embeds,
                "time_ids": conditioning_data.cond_text.add_time_ids,
            }

        # Prepare prompt regions for the conditioned pass.
        if conditioning_data.cond_regions is not None:
            _, key_seq_len, _ = conditioning_data.cond_text.embeds.shape
            cross_attention_kwargs["regional_prompt_data"] = RegionalPromptData.from_regions(
                regions=[conditioning_data.cond_regions], key_seq_len=key_seq_len
            )
=======
            cross_attention_kwargs = {"swap_cross_attn_context": cross_attn_processor_context}

        # Prepare SDXL conditioning kwargs for the conditioned pass.
        added_cond_kwargs = None
        if is_sdxl:
            added_cond_kwargs = {
                "text_embeds": conditioning_data.text_embeddings.pooled_embeds,
                "time_ids": conditioning_data.text_embeddings.add_time_ids,
            }
>>>>>>> 5b3adf07

        # Run conditioned UNet denoising (i.e. positive prompt).
        conditioned_next_x = self.model_forward_callback(
            x,
            sigma,
<<<<<<< HEAD
            conditioning_data.cond_text.embeds,
=======
            conditioning_data.text_embeddings.embeds,
>>>>>>> 5b3adf07
            cross_attention_kwargs=cross_attention_kwargs,
            down_block_additional_residuals=cond_down_block,
            mid_block_additional_residual=cond_mid_block,
            down_intrablock_additional_residuals=cond_down_intrablock,
            added_cond_kwargs=added_cond_kwargs,
        )
        return unconditioned_next_x, conditioned_next_x

    def _combine(self, unconditioned_next_x, conditioned_next_x, guidance_scale):
        # to scale how much effect conditioning has, calculate the changes it does and then scale that
        scaled_delta = (conditioned_next_x - unconditioned_next_x) * guidance_scale
        combined_next_x = unconditioned_next_x + scaled_delta
<<<<<<< HEAD
        return combined_next_x
=======
        return combined_next_x

    def apply_symmetry(
        self,
        postprocessing_settings: PostprocessingSettings,
        latents: torch.Tensor,
        percent_through: float,
    ) -> torch.Tensor:
        # Reset our last percent through if this is our first step.
        if percent_through == 0.0:
            self.last_percent_through = 0.0

        if postprocessing_settings is None:
            return latents

        # Check for out of bounds
        h_symmetry_time_pct = postprocessing_settings.h_symmetry_time_pct
        if h_symmetry_time_pct is not None and (h_symmetry_time_pct <= 0.0 or h_symmetry_time_pct > 1.0):
            h_symmetry_time_pct = None

        v_symmetry_time_pct = postprocessing_settings.v_symmetry_time_pct
        if v_symmetry_time_pct is not None and (v_symmetry_time_pct <= 0.0 or v_symmetry_time_pct > 1.0):
            v_symmetry_time_pct = None

        dev = latents.device.type

        latents.to(device="cpu")

        if (
            h_symmetry_time_pct is not None
            and self.last_percent_through < h_symmetry_time_pct
            and percent_through >= h_symmetry_time_pct
        ):
            # Horizontal symmetry occurs on the 3rd dimension of the latent
            width = latents.shape[3]
            x_flipped = torch.flip(latents, dims=[3])
            latents = torch.cat(
                [
                    latents[:, :, :, 0 : int(width / 2)],
                    x_flipped[:, :, :, int(width / 2) : int(width)],
                ],
                dim=3,
            )

        if (
            v_symmetry_time_pct is not None
            and self.last_percent_through < v_symmetry_time_pct
            and percent_through >= v_symmetry_time_pct
        ):
            # Vertical symmetry occurs on the 2nd dimension of the latent
            height = latents.shape[2]
            y_flipped = torch.flip(latents, dims=[2])
            latents = torch.cat(
                [
                    latents[:, :, 0 : int(height / 2)],
                    y_flipped[:, :, int(height / 2) : int(height)],
                ],
                dim=2,
            )

        self.last_percent_through = percent_through
        return latents.to(device=dev)
>>>>>>> 5b3adf07
<|MERGE_RESOLUTION|>--- conflicted
+++ resolved
@@ -192,12 +192,8 @@
         self,
         sample: torch.Tensor,
         timestep: torch.Tensor,
-<<<<<<< HEAD
         conditioning_data: TextConditioningData,
         ip_adapter_conditioning: Optional[list[IPAdapterConditioningInfo]],
-=======
-        conditioning_data: ConditioningData,
->>>>>>> 5b3adf07
         step_index: int,
         total_step_count: int,
         down_block_additional_residuals: Optional[torch.Tensor] = None,  # for ControlNet
@@ -222,10 +218,7 @@
                 x=sample,
                 sigma=timestep,
                 conditioning_data=conditioning_data,
-<<<<<<< HEAD
                 ip_adapter_conditioning=ip_adapter_conditioning,
-=======
->>>>>>> 5b3adf07
                 cross_attention_control_types_to_do=cross_attention_control_types_to_do,
                 down_block_additional_residuals=down_block_additional_residuals,
                 mid_block_additional_residual=mid_block_additional_residual,
@@ -239,10 +232,7 @@
                 x=sample,
                 sigma=timestep,
                 conditioning_data=conditioning_data,
-<<<<<<< HEAD
                 ip_adapter_conditioning=ip_adapter_conditioning,
-=======
->>>>>>> 5b3adf07
                 down_block_additional_residuals=down_block_additional_residuals,
                 mid_block_additional_residual=mid_block_additional_residual,
                 down_intrablock_additional_residuals=down_intrablock_additional_residuals,
@@ -297,21 +287,12 @@
 
         return torch.cat([unconditioning, conditioning]), encoder_attention_mask
 
-<<<<<<< HEAD
-=======
-    # methods below are called from do_diffusion_step and should be considered private to this class.
-
->>>>>>> 5b3adf07
     def _apply_standard_conditioning(
         self,
         x,
         sigma,
-<<<<<<< HEAD
         conditioning_data: TextConditioningData,
         ip_adapter_conditioning: Optional[list[IPAdapterConditioningInfo]],
-=======
-        conditioning_data: ConditioningData,
->>>>>>> 5b3adf07
         down_block_additional_residuals: Optional[torch.Tensor] = None,  # for ControlNet
         mid_block_additional_residual: Optional[torch.Tensor] = None,  # for ControlNet
         down_intrablock_additional_residuals: Optional[torch.Tensor] = None,  # for T2I-Adapter
@@ -387,12 +368,8 @@
         self,
         x: torch.Tensor,
         sigma,
-<<<<<<< HEAD
         conditioning_data: TextConditioningData,
         ip_adapter_conditioning: Optional[list[IPAdapterConditioningInfo]],
-=======
-        conditioning_data: ConditioningData,
->>>>>>> 5b3adf07
         cross_attention_control_types_to_do: list[CrossAttentionType],
         down_block_additional_residuals: Optional[torch.Tensor] = None,  # for ControlNet
         mid_block_additional_residual: Optional[torch.Tensor] = None,  # for ControlNet
@@ -401,10 +378,6 @@
         """Runs the conditioned and unconditioned UNet forward passes sequentially for lower memory usage at the cost of
         slower execution speed.
         """
-<<<<<<< HEAD
-
-=======
->>>>>>> 5b3adf07
         # Since we are running the conditioned and unconditioned passes sequentially, we need to split the ControlNet
         # and T2I-Adapter residuals into two chunks.
         uncond_down_block, cond_down_block = None, None
@@ -444,17 +417,10 @@
         # Unconditioned pass
         #####################
 
-<<<<<<< HEAD
         cross_attention_kwargs = {}
 
         # Prepare IP-Adapter cross-attention kwargs for the unconditioned pass.
         if ip_adapter_conditioning is not None:
-=======
-        cross_attention_kwargs = None
-
-        # Prepare IP-Adapter cross-attention kwargs for the unconditioned pass.
-        if conditioning_data.ip_adapter_conditioning is not None:
->>>>>>> 5b3adf07
             # Note that we 'unsqueeze' to produce tensors of shape (batch_size=1, num_ip_images, seq_len, token_len).
             cross_attention_kwargs["ip_adapter_image_prompt_embeds"] = [
                 torch.unsqueeze(ipa_conditioning.uncond_image_prompt_embeds, dim=0)
@@ -465,13 +431,6 @@
         if cross_attn_processor_context is not None:
             cross_attention_kwargs["swap_cross_attn_context"] = cross_attn_processor_context
 
-<<<<<<< HEAD
-=======
-        # Prepare cross-attention control kwargs for the unconditioned pass.
-        if cross_attn_processor_context is not None:
-            cross_attention_kwargs = {"swap_cross_attn_context": cross_attn_processor_context}
-
->>>>>>> 5b3adf07
         # Prepare SDXL conditioning kwargs for the unconditioned pass.
         added_cond_kwargs = None
         if conditioning_data.is_sdxl():
@@ -480,7 +439,6 @@
                 "time_ids": conditioning_data.uncond_text.add_time_ids,
             }
 
-<<<<<<< HEAD
         # Prepare prompt regions for the unconditioned pass.
         if conditioning_data.uncond_regions is not None:
             _, key_seq_len, _ = conditioning_data.uncond_text.embeds.shape
@@ -488,8 +446,6 @@
                 regions=[conditioning_data.uncond_regions], key_seq_len=key_seq_len
             )
 
-=======
->>>>>>> 5b3adf07
         # Run unconditioned UNet denoising (i.e. negative prompt).
         unconditioned_next_x = self.model_forward_callback(
             x,
@@ -506,7 +462,6 @@
         # Conditioned pass
         ###################
 
-<<<<<<< HEAD
         cross_attention_kwargs = {}
 
         # Prepare IP-Adapter cross-attention kwargs for the conditioned pass.
@@ -516,24 +471,10 @@
                 torch.unsqueeze(ipa_conditioning.cond_image_prompt_embeds, dim=0)
                 for ipa_conditioning in ip_adapter_conditioning
             ]
-=======
-        cross_attention_kwargs = None
-
-        # Prepare IP-Adapter cross-attention kwargs for the conditioned pass.
-        if conditioning_data.ip_adapter_conditioning is not None:
-            # Note that we 'unsqueeze' to produce tensors of shape (batch_size=1, num_ip_images, seq_len, token_len).
-            cross_attention_kwargs = {
-                "ip_adapter_image_prompt_embeds": [
-                    torch.unsqueeze(ipa_conditioning.cond_image_prompt_embeds, dim=0)
-                    for ipa_conditioning in conditioning_data.ip_adapter_conditioning
-                ]
-            }
->>>>>>> 5b3adf07
 
         # Prepare cross-attention control kwargs for the conditioned pass.
         if cross_attn_processor_context is not None:
             cross_attn_processor_context.cross_attention_types_to_do = cross_attention_control_types_to_do
-<<<<<<< HEAD
             cross_attention_kwargs["swap_cross_attn_context"] = cross_attn_processor_context
 
         # Prepare SDXL conditioning kwargs for the conditioned pass.
@@ -550,27 +491,12 @@
             cross_attention_kwargs["regional_prompt_data"] = RegionalPromptData.from_regions(
                 regions=[conditioning_data.cond_regions], key_seq_len=key_seq_len
             )
-=======
-            cross_attention_kwargs = {"swap_cross_attn_context": cross_attn_processor_context}
-
-        # Prepare SDXL conditioning kwargs for the conditioned pass.
-        added_cond_kwargs = None
-        if is_sdxl:
-            added_cond_kwargs = {
-                "text_embeds": conditioning_data.text_embeddings.pooled_embeds,
-                "time_ids": conditioning_data.text_embeddings.add_time_ids,
-            }
->>>>>>> 5b3adf07
 
         # Run conditioned UNet denoising (i.e. positive prompt).
         conditioned_next_x = self.model_forward_callback(
             x,
             sigma,
-<<<<<<< HEAD
             conditioning_data.cond_text.embeds,
-=======
-            conditioning_data.text_embeddings.embeds,
->>>>>>> 5b3adf07
             cross_attention_kwargs=cross_attention_kwargs,
             down_block_additional_residuals=cond_down_block,
             mid_block_additional_residual=cond_mid_block,
@@ -583,69 +509,4 @@
         # to scale how much effect conditioning has, calculate the changes it does and then scale that
         scaled_delta = (conditioned_next_x - unconditioned_next_x) * guidance_scale
         combined_next_x = unconditioned_next_x + scaled_delta
-<<<<<<< HEAD
-        return combined_next_x
-=======
-        return combined_next_x
-
-    def apply_symmetry(
-        self,
-        postprocessing_settings: PostprocessingSettings,
-        latents: torch.Tensor,
-        percent_through: float,
-    ) -> torch.Tensor:
-        # Reset our last percent through if this is our first step.
-        if percent_through == 0.0:
-            self.last_percent_through = 0.0
-
-        if postprocessing_settings is None:
-            return latents
-
-        # Check for out of bounds
-        h_symmetry_time_pct = postprocessing_settings.h_symmetry_time_pct
-        if h_symmetry_time_pct is not None and (h_symmetry_time_pct <= 0.0 or h_symmetry_time_pct > 1.0):
-            h_symmetry_time_pct = None
-
-        v_symmetry_time_pct = postprocessing_settings.v_symmetry_time_pct
-        if v_symmetry_time_pct is not None and (v_symmetry_time_pct <= 0.0 or v_symmetry_time_pct > 1.0):
-            v_symmetry_time_pct = None
-
-        dev = latents.device.type
-
-        latents.to(device="cpu")
-
-        if (
-            h_symmetry_time_pct is not None
-            and self.last_percent_through < h_symmetry_time_pct
-            and percent_through >= h_symmetry_time_pct
-        ):
-            # Horizontal symmetry occurs on the 3rd dimension of the latent
-            width = latents.shape[3]
-            x_flipped = torch.flip(latents, dims=[3])
-            latents = torch.cat(
-                [
-                    latents[:, :, :, 0 : int(width / 2)],
-                    x_flipped[:, :, :, int(width / 2) : int(width)],
-                ],
-                dim=3,
-            )
-
-        if (
-            v_symmetry_time_pct is not None
-            and self.last_percent_through < v_symmetry_time_pct
-            and percent_through >= v_symmetry_time_pct
-        ):
-            # Vertical symmetry occurs on the 2nd dimension of the latent
-            height = latents.shape[2]
-            y_flipped = torch.flip(latents, dims=[2])
-            latents = torch.cat(
-                [
-                    latents[:, :, 0 : int(height / 2)],
-                    y_flipped[:, :, int(height / 2) : int(height)],
-                ],
-                dim=2,
-            )
-
-        self.last_percent_through = percent_through
-        return latents.to(device=dev)
->>>>>>> 5b3adf07
+        return combined_next_x