import threading
from dataclasses import dataclass
from pathlib import Path
<<<<<<< HEAD
from typing import TYPE_CHECKING, Any, Callable, Dict, Optional, Union
=======
from typing import TYPE_CHECKING, Any, Dict, Optional, Union
>>>>>>> af1b57a0

from picklescan.scanner import scan_file_path
from PIL.Image import Image
from pydantic.networks import AnyHttpUrl
<<<<<<< HEAD
from safetensors.torch import load_file as safetensors_load_file
=======
>>>>>>> af1b57a0
from torch import Tensor
from torch import load as torch_load

from invokeai.app.invocations.constants import IMAGE_MODES
from invokeai.app.invocations.fields import MetadataField, WithBoard, WithMetadata
from invokeai.app.services.boards.boards_common import BoardDTO
from invokeai.app.services.config.config_default import InvokeAIAppConfig
from invokeai.app.services.image_records.image_records_common import ImageCategory, ResourceOrigin
from invokeai.app.services.images.images_common import ImageDTO
from invokeai.app.services.invocation_services import InvocationServices
from invokeai.app.services.model_records.model_records_base import UnknownModelException
from invokeai.app.util.step_callback import stable_diffusion_step_callback
from invokeai.backend.model_manager.config import AnyModelConfig, BaseModelType, ModelFormat, ModelType, SubModelType
from invokeai.backend.model_manager.load.load_base import LoadedModel
from invokeai.backend.stable_diffusion.diffusers_pipeline import PipelineIntermediateState
from invokeai.backend.stable_diffusion.diffusion.conditioning_data import ConditioningFieldData

if TYPE_CHECKING:
    from invokeai.app.invocations.baseinvocation import BaseInvocation
    from invokeai.app.invocations.model import ModelIdentifierField
    from invokeai.app.services.session_queue.session_queue_common import SessionQueueItem

"""
The InvocationContext provides access to various services and data about the current invocation.

We do not provide the invocation services directly, as their methods are both dangerous and
inconvenient to use.

For example:
- The `images` service allows nodes to delete or unsafely modify existing images.
- The `configuration` service allows nodes to change the app's config at runtime.
- The `events` service allows nodes to emit arbitrary events.

Wrapping these services provides a simpler and safer interface for nodes to use.

When a node executes, a fresh `InvocationContext` is built for it, ensuring nodes cannot interfere
with each other.

Many of the wrappers have the same signature as the methods they wrap. This allows us to write
user-facing docstrings and not need to go and update the internal services to match.

Note: The docstrings are in weird places, but that's where they must be to get IDEs to see them.
"""


@dataclass
class InvocationContextData:
    queue_item: "SessionQueueItem"
    """The queue item that is being executed."""
    invocation: "BaseInvocation"
    """The invocation that is being executed."""
    source_invocation_id: str
    """The ID of the invocation from which the currently executing invocation was prepared."""


class InvocationContextInterface:
    def __init__(self, services: InvocationServices, data: InvocationContextData) -> None:
        self._services = services
        self._data = data


class BoardsInterface(InvocationContextInterface):
    def create(self, board_name: str) -> BoardDTO:
        """Creates a board.

        Args:
            board_name: The name of the board to create.

        Returns:
            The created board DTO.
        """
        return self._services.boards.create(board_name)

    def get_dto(self, board_id: str) -> BoardDTO:
        """Gets a board DTO.

        Args:
            board_id: The ID of the board to get.

        Returns:
            The board DTO.
        """
        return self._services.boards.get_dto(board_id)

    def get_all(self) -> list[BoardDTO]:
        """Gets all boards.

        Returns:
            A list of all boards.
        """
        return self._services.boards.get_all()

    def add_image_to_board(self, board_id: str, image_name: str) -> None:
        """Adds an image to a board.

        Args:
            board_id: The ID of the board to add the image to.
            image_name: The name of the image to add to the board.
        """
        return self._services.board_images.add_image_to_board(board_id, image_name)

    def get_all_image_names_for_board(self, board_id: str) -> list[str]:
        """Gets all image names for a board.

        Args:
            board_id: The ID of the board to get the image names for.

        Returns:
            A list of all image names for the board.
        """
        return self._services.board_images.get_all_board_image_names_for_board(board_id)


class LoggerInterface(InvocationContextInterface):
    def debug(self, message: str) -> None:
        """Logs a debug message.

        Args:
            message: The message to log.
        """
        self._services.logger.debug(message)

    def info(self, message: str) -> None:
        """Logs an info message.

        Args:
            message: The message to log.
        """
        self._services.logger.info(message)

    def warning(self, message: str) -> None:
        """Logs a warning message.

        Args:
            message: The message to log.
        """
        self._services.logger.warning(message)

    def error(self, message: str) -> None:
        """Logs an error message.

        Args:
            message: The message to log.
        """
        self._services.logger.error(message)


class ImagesInterface(InvocationContextInterface):
    def save(
        self,
        image: Image,
        board_id: Optional[str] = None,
        image_category: ImageCategory = ImageCategory.GENERAL,
        metadata: Optional[MetadataField] = None,
    ) -> ImageDTO:
        """Saves an image, returning its DTO.

        If the current queue item has a workflow or metadata, it is automatically saved with the image.

        Args:
            image: The image to save, as a PIL image.
            board_id: The board ID to add the image to, if it should be added. It the invocation \
            inherits from `WithBoard`, that board will be used automatically. **Use this only if \
            you want to override or provide a board manually!**
            image_category: The category of the image. Only the GENERAL category is added \
            to the gallery.
            metadata: The metadata to save with the image, if it should have any. If the \
            invocation inherits from `WithMetadata`, that metadata will be used automatically. \
            **Use this only if you want to override or provide metadata manually!**

        Returns:
            The saved image DTO.
        """

        # If `metadata` is provided directly, use that. Else, use the metadata provided by `WithMetadata`, falling back to None.
        metadata_ = None
        if metadata:
            metadata_ = metadata
        elif isinstance(self._data.invocation, WithMetadata):
            metadata_ = self._data.invocation.metadata

        # If `board_id` is provided directly, use that. Else, use the board provided by `WithBoard`, falling back to None.
        board_id_ = None
        if board_id:
            board_id_ = board_id
        elif isinstance(self._data.invocation, WithBoard) and self._data.invocation.board:
            board_id_ = self._data.invocation.board.board_id

        return self._services.images.create(
            image=image,
            is_intermediate=self._data.invocation.is_intermediate,
            image_category=image_category,
            board_id=board_id_,
            metadata=metadata_,
            image_origin=ResourceOrigin.INTERNAL,
            workflow=self._data.queue_item.workflow,
            session_id=self._data.queue_item.session_id,
            node_id=self._data.invocation.id,
        )

    def get_pil(self, image_name: str, mode: IMAGE_MODES | None = None) -> Image:
        """Gets an image as a PIL Image object.

        Args:
            image_name: The name of the image to get.
            mode: The color mode to convert the image to. If None, the original mode is used.

        Returns:
            The image as a PIL Image object.
        """
        image = self._services.images.get_pil_image(image_name)
        if mode and mode != image.mode:
            try:
                image = image.convert(mode)
            except ValueError:
                self._services.logger.warning(
                    f"Could not convert image from {image.mode} to {mode}. Using original mode instead."
                )
        return image

    def get_metadata(self, image_name: str) -> Optional[MetadataField]:
        """Gets an image's metadata, if it has any.

        Args:
            image_name: The name of the image to get the metadata for.

        Returns:
            The image's metadata, if it has any.
        """
        return self._services.images.get_metadata(image_name)

    def get_dto(self, image_name: str) -> ImageDTO:
        """Gets an image as an ImageDTO object.

        Args:
            image_name: The name of the image to get.

        Returns:
            The image as an ImageDTO object.
        """
        return self._services.images.get_dto(image_name)

    def get_path(self, image_name: str, thumbnail: bool = False) -> Path:
        """Gets the internal path to an image or thumbnail.

        Args:
            image_name: The name of the image to get the path of.
            thumbnail: Get the path of the thumbnail instead of the full image

        Returns:
            The local path of the image or thumbnail.
        """
        return self._services.images.get_path(image_name, thumbnail)


class TensorsInterface(InvocationContextInterface):
    def save(self, tensor: Tensor) -> str:
        """Saves a tensor, returning its name.

        Args:
            tensor: The tensor to save.

        Returns:
            The name of the saved tensor.
        """

        name = self._services.tensors.save(obj=tensor)
        return name

    def load(self, name: str) -> Tensor:
        """Loads a tensor by name.

        Args:
            name: The name of the tensor to load.

        Returns:
            The loaded tensor.
        """
        return self._services.tensors.load(name)


class ConditioningInterface(InvocationContextInterface):
    def save(self, conditioning_data: ConditioningFieldData) -> str:
        """Saves a conditioning data object, returning its name.

        Args:
            conditioning_data: The conditioning data to save.

        Returns:
            The name of the saved conditioning data.
        """

        name = self._services.conditioning.save(obj=conditioning_data)
        return name

    def load(self, name: str) -> ConditioningFieldData:
        """Loads conditioning data by name.

        Args:
            name: The name of the conditioning data to load.

        Returns:
            The loaded conditioning data.
        """

        return self._services.conditioning.load(name)


class ModelsInterface(InvocationContextInterface):
    def exists(self, identifier: Union[str, "ModelIdentifierField"]) -> bool:
        """Checks if a model exists.

        Args:
            identifier: The key or ModelField representing the model.

        Returns:
            True if the model exists, False if not.
        """
        if isinstance(identifier, str):
            return self._services.model_manager.store.exists(identifier)

        return self._services.model_manager.store.exists(identifier.key)

    def load(
        self, identifier: Union[str, "ModelIdentifierField"], submodel_type: Optional[SubModelType] = None
    ) -> LoadedModel:
        """Loads a model.

        Args:
            identifier: The key or ModelField representing the model.
            submodel_type: The submodel of the model to get.

        Returns:
            An object representing the loaded model.
        """

        # The model manager emits events as it loads the model. It needs the context data to build
        # the event payloads.

        if isinstance(identifier, str):
            model = self._services.model_manager.store.get_model(identifier)
            return self._services.model_manager.load.load_model(model, submodel_type, self._data)
        else:
            _submodel_type = submodel_type or identifier.submodel_type
            model = self._services.model_manager.store.get_model(identifier.key)
            return self._services.model_manager.load.load_model(model, _submodel_type, self._data)

    def load_by_attrs(
        self, name: str, base: BaseModelType, type: ModelType, submodel_type: Optional[SubModelType] = None
    ) -> LoadedModel:
        """Loads a model by its attributes.

        Args:
            name: Name of the model.
            base: The models' base type, e.g. `BaseModelType.StableDiffusion1`, `BaseModelType.StableDiffusionXL`, etc.
            type: Type of the model, e.g. `ModelType.Main`, `ModelType.Vae`, etc.
            submodel_type: The type of submodel to load, e.g. `SubModelType.UNet`, `SubModelType.TextEncoder`, etc. Only main
            models have submodels.

        Returns:
            An object representing the loaded model.
        """

        configs = self._services.model_manager.store.search_by_attr(model_name=name, base_model=base, model_type=type)
        if len(configs) == 0:
            raise UnknownModelException(f"No model found with name {name}, base {base}, and type {type}")

        if len(configs) > 1:
            raise ValueError(f"More than one model found with name {name}, base {base}, and type {type}")

        return self._services.model_manager.load.load_model(configs[0], submodel_type, self._data)

    def get_config(self, identifier: Union[str, "ModelIdentifierField"]) -> AnyModelConfig:
        """Gets a model's config.

        Args:
            identifier: The key or ModelField representing the model.

        Returns:
            The model's config.
        """
        if isinstance(identifier, str):
            return self._services.model_manager.store.get_model(identifier)

        return self._services.model_manager.store.get_model(identifier.key)

    def search_by_path(self, path: Path) -> list[AnyModelConfig]:
        """Searches for models by path.

        Args:
            path: The path to search for.

        Returns:
            A list of models that match the path.
        """
        return self._services.model_manager.store.search_by_path(path)

    def search_by_attrs(
        self,
        name: Optional[str] = None,
        base: Optional[BaseModelType] = None,
        type: Optional[ModelType] = None,
        format: Optional[ModelFormat] = None,
    ) -> list[AnyModelConfig]:
        """Searches for models by attributes.

        Args:
            name: The name to search for (exact match).
            base: The base to search for, e.g. `BaseModelType.StableDiffusion1`, `BaseModelType.StableDiffusionXL`, etc.
            type: Type type of model to search for, e.g. `ModelType.Main`, `ModelType.Vae`, etc.
            format: The format of model to search for, e.g. `ModelFormat.Checkpoint`, `ModelFormat.Diffusers`, etc.

        Returns:
            A list of models that match the attributes.
        """

        return self._services.model_manager.store.search_by_attr(
            model_name=name,
            base_model=base,
            model_type=type,
            model_format=format,
        )

    def install_model(
        self,
        source: str,
        config: Optional[Dict[str, Any]] = None,
        access_token: Optional[str] = None,
        inplace: Optional[bool] = False,
        timeout: Optional[int] = 0,
    ) -> str:
        """Install and register a model in the database.

        Args:
          source: String source; see below
          config: Optional dict. Any fields in this dict
                  will override corresponding autoassigned probe fields in the
                  model's config record.
          access_token: Optional access token for remote sources.
          inplace: If true, installs a local model in place rather than copying
                   it into the models directory
          timeout: How long to wait on install (in seconds). A value of 0 (default)
                   blocks indefinitely

            The source can be:
            1. A local file path in posix() format (`/foo/bar` or `C:\foo\bar`)
            2. An http or https URL (`https://foo.bar/foo`)
            3. A HuggingFace repo_id (`foo/bar`, `foo/bar:fp16`, `foo/bar:fp16:vae`)

            We extend the HuggingFace repo_id syntax to include the variant and the
            subfolder or path. The following are acceptable alternatives:
                stabilityai/stable-diffusion-v4
                stabilityai/stable-diffusion-v4:fp16
                stabilityai/stable-diffusion-v4:fp16:vae
                stabilityai/stable-diffusion-v4::/checkpoints/sd4.safetensors
                stabilityai/stable-diffusion-v4:onnx:vae

            Because a local file path can look like a huggingface repo_id, the logic
            first checks whether the path exists on disk, and if not, it is treated as
            a parseable huggingface repo.

        Returns:
            Key to the newly installed model.

        May Raise:
            ValueError            -- bad source
            UnknownModelException -- remote model not found
            InvalidModelException -- what was retrieved from remote is not a model
            TimeoutError          -- model could not be installed within timeout
            Exception             -- another error condition
        """
        installer = self._services.model_manager.install
        job = installer.heuristic_import(
            source=source,
            config=config,
            access_token=access_token,
            inplace=inplace,
        )
        installer.wait_for_job(job, timeout)
        if job.errored:
            raise Exception(job.error)
        key: str = job.config_out.key
        return key

<<<<<<< HEAD
    def download_and_cache_ckpt(
=======
    def download_and_cache_model(
>>>>>>> af1b57a0
        self,
        source: Union[str, AnyHttpUrl],
        access_token: Optional[str] = None,
        timeout: Optional[int] = 0,
    ) -> Path:
<<<<<<< HEAD
        """
        Download the model file located at source to the models cache and return its Path.
=======
        """Download the model file located at source to the models cache and return its Path.
>>>>>>> af1b57a0

        This can be used to single-file install models and other resources of arbitrary types
        which should not get registered with the database. If the model is already
        installed, the cached path will be returned. Otherwise it will be downloaded.

        Args:
          source: A URL or a string that can be converted in one. Repo_ids
                  do not work here.
          access_token: Optional access token for restricted resources.
          timeout: Wait up to the indicated number of seconds before timing
                   out long downloads.

        Result:
          Path of the downloaded model

        May Raise:
          HTTPError
          TimeoutError
        """
        installer = self._services.model_manager.install
        path: Path = installer.download_and_cache(
            source=source,
            access_token=access_token,
            timeout=timeout,
        )
        return path

<<<<<<< HEAD
    def load_ckpt_from_url(
        self,
        source: Union[str, AnyHttpUrl],
        access_token: Optional[str] = None,
        timeout: Optional[int] = 0,
        loader: Optional[Callable[[Path], Dict[str | int, Any]]] = None,
    ) -> LoadedModel:
        """
        Load and cache the model file located at the indicated URL.

        This will check the model download cache for the model designated
        by the provided URL and download it if needed using download_and_cache_model().
        It will then load the model into the RAM cache. If the optional loader
        argument is provided, the loader will be invoked to load the model into
        memory. Otherwise the method will call safetensors.torch.load_file() or
        torch.load() as appropriate to the file suffix.

        Be aware that the LoadedModel object will have a `config` attribute of None.

        Args:
          source: A URL or a string that can be converted in one. Repo_ids
                  do not work here.
          access_token: Optional access token for restricted resources.
          timeout: Wait up to the indicated number of seconds before timing
                   out long downloads.
          loader: A Callable that expects a Path and returns a Dict[str|int, Any]

        Returns:
          A LoadedModel object.
        """
        ram_cache = self._services.model_manager.load.ram_cache
        try:
            return LoadedModel(_locker=ram_cache.get(key=str(source)))
        except IndexError:
            pass

        def torch_load_file(checkpoint: Path) -> Dict[str | int, Any]:
            scan_result = scan_file_path(checkpoint)
            if scan_result.infected_files != 0:
                raise Exception("The model at {checkpoint} is potentially infected by malware. Aborting load.")
            return torch_load(path, map_location="cpu")

        path = self.download_and_cache_ckpt(source, access_token, timeout)
        if loader is None:
            loader = (
                torch_load_file
                if path.suffix.endswith((".ckpt", ".pt", ".pth", ".bin"))
                else lambda path: safetensors_load_file(path, device="cpu")
            )

        raw_model = loader(path)
        ram_cache.put(key=str(source), model=raw_model)
        return LoadedModel(_locker=ram_cache.get(key=str(source)))

=======
>>>>>>> af1b57a0

class ConfigInterface(InvocationContextInterface):
    def get(self) -> InvokeAIAppConfig:
        """
        Gets the app's config.

        Returns:
            The app's config.
        """

        return self._services.configuration


class UtilInterface(InvocationContextInterface):
    def __init__(
        self, services: InvocationServices, data: InvocationContextData, cancel_event: threading.Event
    ) -> None:
        super().__init__(services, data)
        self._cancel_event = cancel_event

    def is_canceled(self) -> bool:
        """Checks if the current session has been canceled.

        Returns:
            True if the current session has been canceled, False if not.
        """
        return self._cancel_event.is_set()

    def sd_step_callback(self, intermediate_state: PipelineIntermediateState, base_model: BaseModelType) -> None:
        """
        The step callback emits a progress event with the current step, the total number of
        steps, a preview image, and some other internal metadata.

        This should be called after each denoising step.

        Args:
            intermediate_state: The intermediate state of the diffusion pipeline.
            base_model: The base model for the current denoising step.
        """

        stable_diffusion_step_callback(
            context_data=self._data,
            intermediate_state=intermediate_state,
            base_model=base_model,
            events=self._services.events,
            is_canceled=self.is_canceled,
        )


class InvocationContext:
    """Provides access to various services and data for the current invocation.

    Attributes:
        images (ImagesInterface): Methods to save, get and update images and their metadata.
        tensors (TensorsInterface): Methods to save and get tensors, including image, noise, masks, and masked images.
        conditioning (ConditioningInterface): Methods to save and get conditioning data.
        models (ModelsInterface): Methods to check if a model exists, get a model, and get a model's info.
        logger (LoggerInterface): The app logger.
        config (ConfigInterface): The app config.
        util (UtilInterface): Utility methods, including a method to check if an invocation was canceled and step callbacks.
        boards (BoardsInterface): Methods to interact with boards.
    """

    def __init__(
        self,
        images: ImagesInterface,
        tensors: TensorsInterface,
        conditioning: ConditioningInterface,
        models: ModelsInterface,
        logger: LoggerInterface,
        config: ConfigInterface,
        util: UtilInterface,
        boards: BoardsInterface,
        data: InvocationContextData,
        services: InvocationServices,
    ) -> None:
        self.images = images
        """Methods to save, get and update images and their metadata."""
        self.tensors = tensors
        """Methods to save and get tensors, including image, noise, masks, and masked images."""
        self.conditioning = conditioning
        """Methods to save and get conditioning data."""
        self.models = models
        """Methods to check if a model exists, get a model, and get a model's info."""
        self.logger = logger
        """The app logger."""
        self.config = config
        """The app config."""
        self.util = util
        """Utility methods, including a method to check if an invocation was canceled and step callbacks."""
        self.boards = boards
        """Methods to interact with boards."""
        self._data = data
        """An internal API providing access to data about the current queue item and invocation. You probably shouldn't use this. It may change without warning."""
        self._services = services
        """An internal API providing access to all application services. You probably shouldn't use this. It may change without warning."""


def build_invocation_context(
    services: InvocationServices,
    data: InvocationContextData,
    cancel_event: threading.Event,
) -> InvocationContext:
    """Builds the invocation context for a specific invocation execution.

    Args:
        services: The invocation services to wrap.
        data: The invocation context data.

    Returns:
        The invocation context.
    """

    logger = LoggerInterface(services=services, data=data)
    images = ImagesInterface(services=services, data=data)
    tensors = TensorsInterface(services=services, data=data)
    models = ModelsInterface(services=services, data=data)
    config = ConfigInterface(services=services, data=data)
    util = UtilInterface(services=services, data=data, cancel_event=cancel_event)
    conditioning = ConditioningInterface(services=services, data=data)
    boards = BoardsInterface(services=services, data=data)

    ctx = InvocationContext(
        images=images,
        logger=logger,
        config=config,
        tensors=tensors,
        models=models,
        data=data,
        util=util,
        conditioning=conditioning,
        services=services,
        boards=boards,
    )

    return ctx<|MERGE_RESOLUTION|>--- conflicted
+++ resolved
@@ -1,19 +1,12 @@
 import threading
 from dataclasses import dataclass
 from pathlib import Path
-<<<<<<< HEAD
 from typing import TYPE_CHECKING, Any, Callable, Dict, Optional, Union
-=======
-from typing import TYPE_CHECKING, Any, Dict, Optional, Union
->>>>>>> af1b57a0
 
 from picklescan.scanner import scan_file_path
 from PIL.Image import Image
 from pydantic.networks import AnyHttpUrl
-<<<<<<< HEAD
 from safetensors.torch import load_file as safetensors_load_file
-=======
->>>>>>> af1b57a0
 from torch import Tensor
 from torch import load as torch_load
 
@@ -498,22 +491,14 @@
         key: str = job.config_out.key
         return key
 
-<<<<<<< HEAD
     def download_and_cache_ckpt(
-=======
-    def download_and_cache_model(
->>>>>>> af1b57a0
         self,
         source: Union[str, AnyHttpUrl],
         access_token: Optional[str] = None,
         timeout: Optional[int] = 0,
     ) -> Path:
-<<<<<<< HEAD
         """
         Download the model file located at source to the models cache and return its Path.
-=======
-        """Download the model file located at source to the models cache and return its Path.
->>>>>>> af1b57a0
 
         This can be used to single-file install models and other resources of arbitrary types
         which should not get registered with the database. If the model is already
@@ -541,7 +526,6 @@
         )
         return path
 
-<<<<<<< HEAD
     def load_ckpt_from_url(
         self,
         source: Union[str, AnyHttpUrl],
@@ -596,8 +580,6 @@
         ram_cache.put(key=str(source), model=raw_model)
         return LoadedModel(_locker=ram_cache.get(key=str(source)))
 
-=======
->>>>>>> af1b57a0
 
 class ConfigInterface(InvocationContextInterface):
     def get(self) -> InvokeAIAppConfig:
