--- conflicted
+++ resolved
@@ -9,7 +9,6 @@
 print("Loading Python libraries...\n")
 import argparse
 import curses
-import npyscreen
 import io
 import os
 import re
@@ -17,14 +16,14 @@
 import sys
 import traceback
 import warnings
+from argparse import Namespace
 from pathlib import Path
 from urllib import request
 
+import npyscreen
 import transformers
-from argparse import Namespace
 from huggingface_hub import HfFolder
 from huggingface_hub import login as hf_hub_login
-
 from omegaconf import OmegaConf
 from tqdm import tqdm
 from transformers import (
@@ -35,16 +34,17 @@
 )
 
 import invokeai.configs as configs
-from ..args import Args, PRECISION_CHOICES
+
+from ..args import PRECISION_CHOICES, Args
+from ..globals import Globals, global_config_dir
+from ..readline import generic_completer
+from .model_install import addModelsForm, process_and_execute
 from .model_install_backend import (
+    default_dataset,
     download_from_hf,
     recommended_datasets,
-    default_dataset,
 )
-from .model_install import process_and_execute, addModelsForm
 from .widgets import IntTitleSlider
-from ..globals import Globals, global_config_dir
-from ..readline import generic_completer
 
 warnings.filterwarnings("ignore")
 
@@ -284,55 +284,6 @@
 
 
 # -------------------------------------
-<<<<<<< HEAD
-=======
-def download_weights(opt: dict) -> Union[str, None]:
-    precision = (
-        "float32"
-        if opt.full_precision
-        else choose_precision(choose_torch_device())
-    )
-
-    if opt.yes_to_all:
-        models = default_dataset() if opt.default_only else recommended_datasets()
-        access_token = authenticate(opt.yes_to_all)
-        if len(models) > 0:
-            successfully_downloaded = download_weight_datasets(
-                models, access_token, precision=precision
-            )
-            update_config_file(successfully_downloaded, opt)
-            return
-
-    else:
-        choice = user_wants_to_download_weights()
-
-    if choice == "recommended":
-        models = recommended_datasets()
-    elif choice == "all":
-        models = all_datasets()
-    elif choice == "customized":
-        models = select_datasets(choice)
-        if models is None and yes_or_no("Quit?", default_yes=False):
-            sys.exit(0)
-    else:  # 'skip'
-        return
-
-    access_token = authenticate()
-    if access_token is not None:
-        HfFolder.save_token(access_token)
-
-    print("\n** DOWNLOADING WEIGHTS **")
-    successfully_downloaded = download_weight_datasets(
-        models, access_token, precision=precision
-    )
-
-    update_config_file(successfully_downloaded, opt)
-    if len(successfully_downloaded) < len(models):
-        return "some of the model weights downloads were not successful"
-
-
-# -------------------------------------
->>>>>>> 7eafcd47
 def get_root(root: str = None) -> str:
     if root:
         return root
@@ -549,7 +500,7 @@
         options = self.marshall_arguments()
         if self.validate_field_values(options):
             self.parentApp.new_opts = options
-            if hasattr(self.parentApp,'model_select'):
+            if hasattr(self.parentApp, "model_select"):
                 self.parentApp.setNextForm("MODELS")
             else:
                 self.parentApp.setNextForm(None)
@@ -627,18 +578,21 @@
     def new_opts(self):
         return self.options.marshall_arguments()
 
+
 def edit_opts(program_opts: Namespace, invokeai_opts: Namespace) -> argparse.Namespace:
     editApp = EditOptApplication(program_opts, invokeai_opts)
     editApp.run()
     return editApp.new_opts()
 
-def default_startup_options()->Namespace:
+
+def default_startup_options() -> Namespace:
     opts = Args().parse_args([])
     opts.outdir = str(default_output_dir())
     opts.safety_checker = True
     return opts
 
-def default_user_selections(program_opts: Namespace)->Namespace:
+
+def default_user_selections(program_opts: Namespace) -> Namespace:
     return Namespace(
         starter_models=recommended_datasets()
         if program_opts.yes_to_all
@@ -651,6 +605,8 @@
         import_model_paths=None,
         convert_to_diffusers=None,
     )
+
+
 # -------------------------------------
 def initialize_rootdir(root: str, yes_to_all: bool = False):
     print("** INITIALIZING INVOKEAI RUNTIME DIRECTORY **")
@@ -807,7 +763,7 @@
 
     try:
         models_to_download = default_user_selections(opt)
-        
+
         # We check for to see if the runtime directory is correctly initialized.
         init_file = Path(Globals.root, Globals.initfile)
         if not init_file.exists():
@@ -820,7 +776,9 @@
             if init_options:
                 write_opts(init_options, init_file)
             else:
-                print("\n** CANCELLED AT USER'S REQUEST. USE THE \"invoke.sh\" LAUNCHER TO RUN LATER **\n")
+                print(
+                    '\n** CANCELLED AT USER\'S REQUEST. USE THE "invoke.sh" LAUNCHER TO RUN LATER **\n'
+                )
                 sys.exit(0)
 
         if opt.skip_support_models:
