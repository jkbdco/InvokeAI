# Copyright (c) 2024 Lincoln D. Stein and the InvokeAI Development team
# TODO: Add Stalker's proper name to copyright
"""
Manage a RAM cache of diffusion/transformer models for fast switching.
They are moved between GPU VRAM and CPU RAM as necessary. If the cache
grows larger than a preset maximum, then the least recently used
model will be cleared and (re)loaded from disk when next needed.

The cache returns context manager generators designed to load the
model into the GPU within the context, and unload outside the
context. Use like this:

   cache = ModelCache(max_cache_size=7.5)
   with cache.get_model('runwayml/stable-diffusion-1-5') as SD1,
          cache.get_model('stabilityai/stable-diffusion-2') as SD2:
       do_something_in_GPU(SD1,SD2)


"""

import gc
import sys
import threading
from contextlib import suppress
from logging import Logger
from threading import BoundedSemaphore, Lock
from typing import Dict, List, Optional, Set

import torch

from invokeai.backend.model_manager import AnyModel, SubModelType
from invokeai.backend.model_manager.load.memory_snapshot import MemorySnapshot
from invokeai.backend.util.devices import choose_torch_device
from invokeai.backend.util.logging import InvokeAILogger

from .model_cache_base import CacheRecord, CacheStats, ModelCacheBase, ModelLockerBase
from .model_locker import ModelLocker

if choose_torch_device() == torch.device("mps"):
    from torch import mps

# Maximum size of the cache, in gigs
# Default is roughly enough to hold three fp16 diffusers models in RAM simultaneously
DEFAULT_MAX_CACHE_SIZE = 6.0

# actual size of a gig
GIG = 1073741824

# Size of a MB in bytes.
MB = 2**20


class ModelCache(ModelCacheBase[AnyModel]):
    """Implementation of ModelCacheBase."""

    def __init__(
        self,
        max_cache_size: float = DEFAULT_MAX_CACHE_SIZE,
        storage_device: torch.device = torch.device("cpu"),
        execution_devices: Optional[Set[torch.device]] = None,
        precision: torch.dtype = torch.float16,
        sequential_offload: bool = False,
        sha_chunksize: int = 16777216,
        log_memory_usage: bool = False,
        logger: Optional[Logger] = None,
    ):
        """
        Initialize the model RAM cache.

        :param max_cache_size: Maximum size of the RAM cache [6.0 GB]
        :param execution_devices: Set of torch device to load active model into [calculated]
        :param storage_device: Torch device to save inactive model in [torch.device('cpu')]
        :param precision: Precision for loaded models [torch.float16]
        :param sequential_offload: Conserve VRAM by loading and unloading each stage of the pipeline sequentially
        :param log_memory_usage: If True, a memory snapshot will be captured before and after every model cache
            operation, and the result will be logged (at debug level). There is a time cost to capturing the memory
            snapshots, so it is recommended to disable this feature unless you are actively inspecting the model cache's
            behaviour.
        """
        self._precision: torch.dtype = precision
        self._max_cache_size: float = max_cache_size
        self._execution_devices: Set[torch.device] = execution_devices or self._get_execution_devices()
        self._storage_device: torch.device = storage_device
        self._lock = threading.Lock()
        self._logger = logger or InvokeAILogger.get_logger(self.__class__.__name__)
        self._log_memory_usage = log_memory_usage
        self._stats: Optional[CacheStats] = None

        self._cached_models: Dict[str, CacheRecord[AnyModel]] = {}
        self._cache_stack: List[str] = []

        self._lock = Lock()
        self._free_execution_device = BoundedSemaphore(len(self._execution_devices))
        self._busy_execution_devices: Set[torch.device] = set()

        self.logger.info(f"Using rendering device(s) {[self._device_name(x) for x in self._execution_devices]}")

    @property
    def logger(self) -> Logger:
        """Return the logger used by the cache."""
        return self._logger

    @property
    def storage_device(self) -> torch.device:
        """Return the storage device (e.g. "CPU" for RAM)."""
        return self._storage_device

    @property
    def execution_devices(self) -> Set[torch.device]:
        """Return the set of available execution devices."""
        return self._execution_devices

    def acquire_execution_device(self, timeout: int = 0) -> torch.device:
        """Acquire and return an execution device (e.g. "cuda" for VRAM)."""
        with self._lock:
            self._free_execution_device.acquire(timeout=timeout)
            free_devices = self.execution_devices - self._busy_execution_devices
            chosen_device = list(free_devices)[0]
            self._busy_execution_devices.add(chosen_device)
        return chosen_device

    def release_execution_device(self, device: torch.device) -> None:
        """Mark this execution device as unused."""
        with self._lock:
            self._free_execution_device.release()
            self._busy_execution_devices.remove(device)

    @property
    def max_cache_size(self) -> float:
        """Return the cap on cache size."""
        return self._max_cache_size

    @max_cache_size.setter
    def max_cache_size(self, value: float) -> None:
        """Set the cap on cache size."""
        self._max_cache_size = value

    @property
    def stats(self) -> Optional[CacheStats]:
        """Return collected CacheStats object."""
        return self._stats

    @stats.setter
    def stats(self, stats: CacheStats) -> None:
        """Set the CacheStats object for collectin cache statistics."""
        self._stats = stats

    def cache_size(self) -> int:
        """Get the total size of the models currently cached."""
        total = 0
        for cache_record in self._cached_models.values():
            total += cache_record.size
        return total

    def exists(
        self,
        key: str,
        submodel_type: Optional[SubModelType] = None,
    ) -> bool:
        """Return true if the model identified by key and submodel_type is in the cache."""
        key = self._make_cache_key(key, submodel_type)
        return key in self._cached_models

    def put(
        self,
        key: str,
        model: AnyModel,
        size: int,
        submodel_type: Optional[SubModelType] = None,
    ) -> None:
        """Store model under key and optional submodel_type."""
<<<<<<< HEAD
        with self._lock:
            key = self._make_cache_key(key, submodel_type)
            assert key not in self._cached_models

            cache_record = CacheRecord(key=key, model=model, size=size)
            self._cached_models[key] = cache_record
            self._cache_stack.append(key)
=======
        key = self._make_cache_key(key, submodel_type)
        if key in self._cached_models:
            return
        self.make_room(size)
        cache_record = CacheRecord(key, model, size)
        self._cached_models[key] = cache_record
        self._cache_stack.append(key)
>>>>>>> 1badf0f3

    def get(
        self,
        key: str,
        submodel_type: Optional[SubModelType] = None,
        stats_name: Optional[str] = None,
    ) -> ModelLockerBase:
        """
        Retrieve model using key and optional submodel_type.

        :param key: Opaque model key
        :param submodel_type: Type of the submodel to fetch
        :param stats_name: A human-readable id for the model for the purposes of
        stats reporting.

        This may raise an IndexError if the model is not in the cache.
        """
        with self._lock:
            key = self._make_cache_key(key, submodel_type)
            if key in self._cached_models:
                if self.stats:
                    self.stats.hits += 1
            else:
                if self.stats:
                    self.stats.misses += 1
                raise IndexError(f"The model with key {key} is not in the cache.")

            cache_entry = self._cached_models[key]

            # more stats
            if self.stats:
                stats_name = stats_name or key
                self.stats.cache_size = int(self._max_cache_size * GIG)
                self.stats.high_watermark = max(self.stats.high_watermark, self.cache_size())
                self.stats.in_cache = len(self._cached_models)
                self.stats.loaded_model_sizes[stats_name] = max(
                    self.stats.loaded_model_sizes.get(stats_name, 0), cache_entry.size
                )

            # this moves the entry to the top (right end) of the stack
            with suppress(Exception):
                self._cache_stack.remove(key)
            self._cache_stack.append(key)
            return ModelLocker(
                cache=self,
                cache_entry=cache_entry,
            )

    def _capture_memory_snapshot(self) -> Optional[MemorySnapshot]:
        if self._log_memory_usage:
            return MemorySnapshot.capture()
        return None

    def _make_cache_key(self, model_key: str, submodel_type: Optional[SubModelType] = None) -> str:
        if submodel_type:
            return f"{model_key}:{submodel_type.value}"
        else:
            return model_key

    def print_cuda_stats(self) -> None:
        """Log CUDA diagnostics."""
        vram = "%4.2fG" % (torch.cuda.memory_allocated() / GIG)
        ram = "%4.2fG" % (self.cache_size() / GIG)

        in_ram_models = 0
        in_vram_models = 0
        locked_in_vram_models = 0
        for cache_record in self._cached_models.values():
            if hasattr(cache_record.model, "device"):
                if cache_record.model.device == self.storage_device:
                    in_ram_models += 1
                else:
                    in_vram_models += 1
                if cache_record.locked:
                    locked_in_vram_models += 1

                self.logger.debug(
                    f"Current VRAM/RAM usage: {vram}/{ram}; models_in_ram/models_in_vram(locked) ="
                    f" {in_ram_models}/{in_vram_models}({locked_in_vram_models})"
                )

    def make_room(self, model_size: int) -> None:
        """Make enough room in the cache to accommodate a new model of indicated size."""
        # calculate how much memory this model will require
        # multiplier = 2 if self.precision==torch.float32 else 1
        bytes_needed = model_size
        maximum_size = self.max_cache_size * GIG  # stored in GB, convert to bytes
        current_size = self.cache_size()

        if current_size + bytes_needed > maximum_size:
            self.logger.debug(
                f"Max cache size exceeded: {(current_size/GIG):.2f}/{self.max_cache_size:.2f} GB, need an additional"
                f" {(bytes_needed/GIG):.2f} GB"
            )

        self.logger.debug(f"Before making_room: cached_models={len(self._cached_models)}")

        pos = 0
        models_cleared = 0
        while current_size + bytes_needed > maximum_size and pos < len(self._cache_stack):
            model_key = self._cache_stack[pos]
            cache_entry = self._cached_models[model_key]

            refs = sys.getrefcount(cache_entry.model)

            # HACK: This is a workaround for a memory-management issue that we haven't tracked down yet. We are directly
            # going against the advice in the Python docs by using `gc.get_referrers(...)` in this way:
            # https://docs.python.org/3/library/gc.html#gc.get_referrers

            # manualy clear local variable references of just finished function calls
            # for some reason python don't want to collect it even by gc.collect() immidiately
            if refs > 2:
                while True:
                    cleared = False
                    for referrer in gc.get_referrers(cache_entry.model):
                        if type(referrer).__name__ == "frame":
                            # RuntimeError: cannot clear an executing frame
                            with suppress(RuntimeError):
                                referrer.clear()
                                cleared = True
                                # break

                    # repeat if referrers changes(due to frame clear), else exit loop
                    if cleared:
                        gc.collect()
                    else:
                        break

            device = cache_entry.model.device if hasattr(cache_entry.model, "device") else None
            self.logger.debug(
                f"Model: {model_key}, locks: {cache_entry._locks}, device: {device}, loaded: {cache_entry.loaded},"
                f" refs: {refs}"
            )

            # Expected refs:
            # 1 from cache_entry
            # 1 from getrefcount function
            # 1 from onnx runtime object
            if not cache_entry.locked and refs <= (3 if "onnx" in model_key else 2):
                self.logger.debug(
                    f"Removing {model_key} from RAM cache to free at least {(model_size/GIG):.2f} GB (-{(cache_entry.size/GIG):.2f} GB)"
                )
                current_size -= cache_entry.size
                models_cleared += 1
                del self._cache_stack[pos]
                del self._cached_models[model_key]
                del cache_entry

            else:
                pos += 1

        if models_cleared > 0:
            # There would likely be some 'garbage' to be collected regardless of whether a model was cleared or not, but
            # there is a significant time cost to calling `gc.collect()`, so we want to use it sparingly. (The time cost
            # is high even if no garbage gets collected.)
            #
            # Calling gc.collect(...) when a model is cleared seems like a good middle-ground:
            # - If models had to be cleared, it's a signal that we are close to our memory limit.
            # - If models were cleared, there's a good chance that there's a significant amount of garbage to be
            #   collected.
            #
            # Keep in mind that gc is only responsible for handling reference cycles. Most objects should be cleaned up
            # immediately when their reference count hits 0.
            if self.stats:
                self.stats.cleared = models_cleared
            gc.collect()

        torch.cuda.empty_cache()
        if choose_torch_device() == torch.device("mps"):
            mps.empty_cache()

        self.logger.debug(f"After making room: cached_models={len(self._cached_models)}")

    def _check_free_vram(self, target_device: torch.device, needed_size: int) -> None:
        if target_device.type != "cuda":
            return
        vram_device = (  # mem_get_info() needs an indexed device
            target_device if target_device.index is not None else torch.device(str(target_device), index=0)
        )
        free_mem, _ = torch.cuda.mem_get_info(torch.device(vram_device))
        if needed_size > free_mem:
            raise torch.cuda.OutOfMemoryError

    @staticmethod
    def _get_execution_devices() -> Set[torch.device]:
        default_device = choose_torch_device()
        if default_device != torch.device("cuda"):
            return {default_device}

        # we get here if the default device is cuda, and return each of the
        # cuda devices.
        return {torch.device(f"cuda:{x}") for x in range(0, torch.cuda.device_count())}

    @staticmethod
    def _device_name(device: torch.device) -> str:
        return f"{device.type}:{device.index}"<|MERGE_RESOLUTION|>--- conflicted
+++ resolved
@@ -169,23 +169,14 @@
         submodel_type: Optional[SubModelType] = None,
     ) -> None:
         """Store model under key and optional submodel_type."""
-<<<<<<< HEAD
         with self._lock:
             key = self._make_cache_key(key, submodel_type)
-            assert key not in self._cached_models
-
-            cache_record = CacheRecord(key=key, model=model, size=size)
+            if key in self._cached_models:
+                return
+            self.make_room(size)
+            cache_record = CacheRecord(key, model, size)
             self._cached_models[key] = cache_record
             self._cache_stack.append(key)
-=======
-        key = self._make_cache_key(key, submodel_type)
-        if key in self._cached_models:
-            return
-        self.make_room(size)
-        cache_record = CacheRecord(key, model, size)
-        self._cached_models[key] = cache_record
-        self._cache_stack.append(key)
->>>>>>> 1badf0f3
 
     def get(
         self,
