--- conflicted
+++ resolved
@@ -1,6 +1,7 @@
 <div align="center">
 
-<<<<<<< HEAD
+# InvokeAI: A Stable Diffusion Toolkit
+
 _Note: This fork is rapidly evolving. Please use the
 [Issues](https://github.com/invoke-ai/InvokeAI/issues) tab to
 report bugs and make feature requests. Be sure to use the provided
@@ -9,9 +10,6 @@
 _This repository was formally known as lstein/stable-diffusion_
 
 # **Table of Contents**
-=======
-# InvokeAI: A Stable Diffusion Toolkit
->>>>>>> 98950e67
 
 ![project logo](docs/assets/logo.png)
 
