--- conflicted
+++ resolved
@@ -10,7 +10,6 @@
 CPU_DEVICE = torch.device("cpu")
 CUDA_DEVICE = torch.device("cuda")
 MPS_DEVICE = torch.device("mps")
-RAM_CACHE = None   # horrible hack
 
 @deprecated("Use TorchDevice.choose_torch_dtype() instead.")  # type: ignore
 def choose_precision(device: torch.device) -> TorchPrecisionNames:
@@ -21,46 +20,6 @@
 
 @deprecated("Use TorchDevice.choose_torch_device() instead.")  # type: ignore
 def choose_torch_device() -> torch.device:
-<<<<<<< HEAD
-    """Convenience routine for guessing which GPU device to run model on."""
-    """Temporarily modified to use the model manager's get_execution_device()"""
-    global RAM_CACHE
-    try:
-        device = RAM_CACHE.get_execution_device()
-        return device
-    except (ValueError, AttributeError):
-        config = get_config()
-        if config.device == "auto":
-            if torch.cuda.is_available():
-                return torch.device("cuda")
-            if hasattr(torch.backends, "mps") and torch.backends.mps.is_available():
-                return torch.device("mps")
-            else:
-                return CPU_DEVICE
-        else:
-            return torch.device(config.device)
-
-
-def get_torch_device_name() -> str:
-    device = choose_torch_device()
-    return torch.cuda.get_device_name(device) if device.type == "cuda" else device.type.upper()
-
-
-# We are in transition here from using a single global AppConfig to allowing multiple
-# configurations. It is strongly recommended to pass the app_config to this function.
-def choose_precision(
-    device: torch.device, app_config: Optional[InvokeAIAppConfig] = None
-) -> Literal["float32", "float16", "bfloat16"]:
-    """Return an appropriate precision for the given torch device."""
-    app_config = app_config or get_config()
-    if device.type == "cuda":
-        device_name = torch.cuda.get_device_name(device)
-        if not ("GeForce GTX 1660" in device_name or "GeForce GTX 1650" in device_name):
-            if app_config.precision == "float32":
-                return "float32"
-            elif app_config.precision == "bfloat16":
-                return "bfloat16"
-=======
     """Return the torch.device to use for accelerated inference."""
     return TorchDevice.choose_torch_device()
 
@@ -117,7 +76,6 @@
             if config.precision == "auto":
                 # Default to float16 for MPS devices
                 return cls._to_dtype("float16")
->>>>>>> e93f4d63
             else:
                 # Use the user-defined precision
                 return cls._to_dtype(config.precision)
