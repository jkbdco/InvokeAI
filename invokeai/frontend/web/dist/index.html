--- conflicted
+++ resolved
@@ -12,11 +12,7 @@
         margin: 0;
       }
     </style>
-<<<<<<< HEAD
-    <script type="module" crossorigin src="./assets/index-b3976531.js"></script>
-=======
     <script type="module" crossorigin src="./assets/index-5a784cdd.js"></script>
->>>>>>> 062a3690
   </head>
 
   <body dir="ltr">
