# Copyright (c) 2024 Lincoln D. Stein and the InvokeAI Development team
# TODO: Add Stalker's proper name to copyright
"""
Manage a RAM cache of diffusion/transformer models for fast switching.
They are moved between GPU VRAM and CPU RAM as necessary. If the cache
grows larger than a preset maximum, then the least recently used
model will be cleared and (re)loaded from disk when next needed.
"""

from abc import ABC, abstractmethod
from contextlib import contextmanager
from dataclasses import dataclass, field
from logging import Logger
from typing import Dict, Generator, Generic, Optional, Set, TypeVar

import torch

from invokeai.backend.model_manager.config import AnyModel, SubModelType


class ModelLockerBase(ABC):
    """Base class for the model locker used by the loader."""

    @abstractmethod
    def lock(self) -> AnyModel:
        """Lock the contained model and move it into VRAM."""
        pass

    @abstractmethod
    def unlock(self) -> None:
        """Unlock the contained model, and remove it from VRAM."""
        pass

    @property
    @abstractmethod
    def model(self) -> AnyModel:
        """Return the model."""
        pass


T = TypeVar("T")


@dataclass
class CacheRecord(Generic[T]):
    """
    Elements of the cache:

    key: Unique key for each model, same as used in the models database.
    model: Model in memory.
    state_dict: A read-only copy of the model's state dict in RAM. It will be
                used as a template for creating a copy in the VRAM.
    size: Size of the model
    loaded: True if the model's state dict is currently in VRAM

    Before a model is executed, the state_dict template is copied into VRAM,
    and then injected into the model. When the model is finished, the VRAM
    copy of the state dict is deleted, and the RAM version is reinjected
    into the model.
    """

    key: str
<<<<<<< HEAD
=======
    model: T
    device: torch.device
    state_dict: Optional[Dict[str, torch.Tensor]]
>>>>>>> 6b244247
    size: int
    model: T
    loaded: bool = False
    _locks: int = 0

    def lock(self) -> None:
        """Lock this record."""
        self._locks += 1

    def unlock(self) -> None:
        """Unlock this record."""
        self._locks -= 1
        assert self._locks >= 0

    @property
    def locked(self) -> bool:
        """Return true if record is locked."""
        return self._locks > 0


@dataclass
class CacheStats(object):
    """Collect statistics on cache performance."""

    hits: int = 0  # cache hits
    misses: int = 0  # cache misses
    high_watermark: int = 0  # amount of cache used
    in_cache: int = 0  # number of models in cache
    cleared: int = 0  # number of models cleared to make space
    cache_size: int = 0  # total size of cache
    loaded_model_sizes: Dict[str, int] = field(default_factory=dict)


class ModelCacheBase(ABC, Generic[T]):
    """Virtual base class for RAM model cache."""

    @property
    @abstractmethod
    def storage_device(self) -> torch.device:
        """Return the storage device (e.g. "CPU" for RAM)."""
        pass

    @property
    @abstractmethod
    def execution_devices(self) -> Set[torch.device]:
        """Return the set of available execution devices."""
        pass

    @contextmanager
    @abstractmethod
    def reserve_execution_device(self, timeout: int = 0) -> Generator[torch.device, None, None]:
        """Reserve an execution device (GPU) under the current thread id."""
        pass

    @abstractmethod
    def get_execution_device(self) -> torch.device:
        """
        Return an execution device that has been reserved for current thread.

        Note that reservations are done using the current thread's TID.
        It might be better to do this using the session ID, but that involves
        too many detailed changes to model manager calls.

        May generate a ValueError if no GPU has been reserved.
        """
        pass

    @property
    @abstractmethod
    def lazy_offloading(self) -> bool:
        """Return true if the cache is configured to lazily offload models in VRAM."""
        pass

    @property
    @abstractmethod
    def max_cache_size(self) -> float:
        """Return true if the cache is configured to lazily offload models in VRAM."""
        pass

    @abstractmethod
    def offload_unlocked_models(self, size_required: int) -> None:
        """Offload from VRAM any models not actively in use."""
        pass

    @abstractmethod
    def move_model_to_device(self, cache_entry: CacheRecord[AnyModel], target_device: torch.device) -> None:
        """Move model into the indicated device."""
        pass

    @property
    @abstractmethod
    def stats(self) -> Optional[CacheStats]:
        """Return collected CacheStats object."""
        pass

    @stats.setter
    @abstractmethod
    def stats(self, stats: CacheStats) -> None:
        """Set the CacheStats object for collectin cache statistics."""
        pass

    @property
    @abstractmethod
    def logger(self) -> Logger:
        """Return the logger used by the cache."""
        pass

    @abstractmethod
    def make_room(self, size: int) -> None:
        """Make enough room in the cache to accommodate a new model of indicated size."""
        pass

    @abstractmethod
    def put(
        self,
        key: str,
        model: T,
        size: int,
        submodel_type: Optional[SubModelType] = None,
    ) -> None:
        """Store model under key and optional submodel_type."""
        pass

    @abstractmethod
    def get(
        self,
        key: str,
        submodel_type: Optional[SubModelType] = None,
        stats_name: Optional[str] = None,
    ) -> ModelLockerBase:
        """
        Retrieve model using key and optional submodel_type.

        :param key: Opaque model key
        :param submodel_type: Type of the submodel to fetch
        :param stats_name: A human-readable id for the model for the purposes of
        stats reporting.

        This may raise an IndexError if the model is not in the cache.
        """
        pass

    @abstractmethod
    def exists(
        self,
        key: str,
        submodel_type: Optional[SubModelType] = None,
    ) -> bool:
        """Return true if the model identified by key and submodel_type is in the cache."""
        pass

    @abstractmethod
    def cache_size(self) -> int:
        """Get the total size of the models currently cached."""
        pass

    @abstractmethod
    def print_cuda_stats(self) -> None:
        """Log debugging information on CUDA usage."""
        pass<|MERGE_RESOLUTION|>--- conflicted
+++ resolved
@@ -60,12 +60,9 @@
     """
 
     key: str
-<<<<<<< HEAD
-=======
     model: T
     device: torch.device
     state_dict: Optional[Dict[str, torch.Tensor]]
->>>>>>> 6b244247
     size: int
     model: T
     loaded: bool = False
